//  Copyright (c) 2018-present, Facebook, Inc.  All rights reserved.
//  This source code is licensed under both the GPLv2 (found in the
//  COPYING file in the root directory) and Apache 2.0 License
//  (found in the LICENSE.Apache file in the root directory).

#include "db/range_del_aggregator.h"

<<<<<<< HEAD
#include "db/compaction_iteration_stats.h"
=======
#include "db/compaction/compaction_iteration_stats.h"
>>>>>>> 4cfbd87a
#include "db/dbformat.h"
#include "db/pinned_iterators_manager.h"
#include "db/range_del_aggregator.h"
#include "db/range_tombstone_fragmenter.h"
#include "db/version_edit.h"
#include "include/rocksdb/comparator.h"
#include "include/rocksdb/types.h"
#include "table/internal_iterator.h"
#include "table/scoped_arena_iterator.h"
#include "table/table_builder.h"
#include "util/heap.h"
#include "util/kv_map.h"
#include "util/vector_iterator.h"

namespace rocksdb {

TruncatedRangeDelIterator::TruncatedRangeDelIterator(
    std::unique_ptr<FragmentedRangeTombstoneIterator> iter,
    const InternalKeyComparator* icmp, const InternalKey* smallest,
    const InternalKey* largest)
    : iter_(std::move(iter)),
      icmp_(icmp),
      smallest_ikey_(smallest),
      largest_ikey_(largest) {
  if (smallest != nullptr) {
    pinned_bounds_.emplace_back();
    auto& parsed_smallest = pinned_bounds_.back();
    if (!ParseInternalKey(smallest->Encode(), &parsed_smallest)) {
      assert(false);
    }
    smallest_ = &parsed_smallest;
  }
  if (largest != nullptr) {
    pinned_bounds_.emplace_back();
    auto& parsed_largest = pinned_bounds_.back();
    if (!ParseInternalKey(largest->Encode(), &parsed_largest)) {
      assert(false);
    }
    if (parsed_largest.type == kTypeRangeDeletion &&
        parsed_largest.sequence == kMaxSequenceNumber) {
      // The file boundary has been artificially extended by a range tombstone.
      // We do not need to adjust largest to properly truncate range
      // tombstones that extend past the boundary.
    } else if (parsed_largest.sequence == 0) {
      // The largest key in the sstable has a sequence number of 0. Since we
      // guarantee that no internal keys with the same user key and sequence
      // number can exist in a DB, we know that the largest key in this sstable
      // cannot exist as the smallest key in the next sstable. This further
      // implies that no range tombstone in this sstable covers largest;
      // otherwise, the file boundary would have been artificially extended.
      //
      // Therefore, we will never truncate a range tombstone at largest, so we
      // can leave it unchanged.
    } else {
      // The same user key may straddle two sstable boundaries. To ensure that
      // the truncated end key can cover the largest key in this sstable, reduce
      // its sequence number by 1.
      parsed_largest.sequence -= 1;
    }
    largest_ = &parsed_largest;
  }
}

bool TruncatedRangeDelIterator::Valid() const {
  return iter_->Valid() &&
         (smallest_ == nullptr ||
          icmp_->Compare(*smallest_, iter_->parsed_end_key()) < 0) &&
         (largest_ == nullptr ||
          icmp_->Compare(iter_->parsed_start_key(), *largest_) < 0);
}

void TruncatedRangeDelIterator::Next() { iter_->TopNext(); }

void TruncatedRangeDelIterator::Prev() { iter_->TopPrev(); }

void TruncatedRangeDelIterator::InternalNext() { iter_->Next(); }

// NOTE: target is a user key
void TruncatedRangeDelIterator::Seek(const Slice& target) {
  if (largest_ != nullptr &&
      icmp_->Compare(*largest_, ParsedInternalKey(target, kMaxSequenceNumber,
                                                  kTypeRangeDeletion)) <= 0) {
    iter_->Invalidate();
    return;
  }
  if (smallest_ != nullptr &&
      icmp_->user_comparator()->Compare(target, smallest_->user_key) < 0) {
    iter_->Seek(smallest_->user_key);
    return;
  }
  iter_->Seek(target);
}

// NOTE: target is a user key
void TruncatedRangeDelIterator::SeekForPrev(const Slice& target) {
  if (smallest_ != nullptr &&
      icmp_->Compare(ParsedInternalKey(target, 0, kTypeRangeDeletion),
                     *smallest_) < 0) {
    iter_->Invalidate();
    return;
  }
  if (largest_ != nullptr &&
      icmp_->user_comparator()->Compare(largest_->user_key, target) < 0) {
    iter_->SeekForPrev(largest_->user_key);
    return;
  }
  iter_->SeekForPrev(target);
}

void TruncatedRangeDelIterator::SeekToFirst() {
  if (smallest_ != nullptr) {
    iter_->Seek(smallest_->user_key);
    return;
  }
  iter_->SeekToTopFirst();
}

void TruncatedRangeDelIterator::SeekToLast() {
  if (largest_ != nullptr) {
    iter_->SeekForPrev(largest_->user_key);
    return;
  }
  iter_->SeekToTopLast();
}

std::map<SequenceNumber, std::unique_ptr<TruncatedRangeDelIterator>>
TruncatedRangeDelIterator::SplitBySnapshot(
    const std::vector<SequenceNumber>& snapshots) {
  using FragmentedIterPair =
      std::pair<const SequenceNumber,
                std::unique_ptr<FragmentedRangeTombstoneIterator>>;

  auto split_untruncated_iters = iter_->SplitBySnapshot(snapshots);
  std::map<SequenceNumber, std::unique_ptr<TruncatedRangeDelIterator>>
      split_truncated_iters;
  std::for_each(
      split_untruncated_iters.begin(), split_untruncated_iters.end(),
      [&](FragmentedIterPair& iter_pair) {
        std::unique_ptr<TruncatedRangeDelIterator> truncated_iter(
            new TruncatedRangeDelIterator(std::move(iter_pair.second), icmp_,
                                          smallest_ikey_, largest_ikey_));
        split_truncated_iters.emplace(iter_pair.first,
                                      std::move(truncated_iter));
      });
  return split_truncated_iters;
}

ForwardRangeDelIterator::ForwardRangeDelIterator(
    const InternalKeyComparator* icmp)
    : icmp_(icmp),
      unused_idx_(0),
      active_seqnums_(SeqMaxComparator()),
      active_iters_(EndKeyMinComparator(icmp)),
      inactive_iters_(StartKeyMinComparator(icmp)) {}

bool ForwardRangeDelIterator::ShouldDelete(const ParsedInternalKey& parsed) {
  // Move active iterators that end before parsed.
  while (!active_iters_.empty() &&
         icmp_->Compare((*active_iters_.top())->end_key(), parsed) <= 0) {
    TruncatedRangeDelIterator* iter = PopActiveIter();
    do {
      iter->Next();
    } while (iter->Valid() && icmp_->Compare(iter->end_key(), parsed) <= 0);
    PushIter(iter, parsed);
    assert(active_iters_.size() == active_seqnums_.size());
  }

  // Move inactive iterators that start before parsed.
  while (!inactive_iters_.empty() &&
         icmp_->Compare(inactive_iters_.top()->start_key(), parsed) <= 0) {
    TruncatedRangeDelIterator* iter = PopInactiveIter();
    while (iter->Valid() && icmp_->Compare(iter->end_key(), parsed) <= 0) {
      iter->Next();
    }
    PushIter(iter, parsed);
    assert(active_iters_.size() == active_seqnums_.size());
  }

  return active_seqnums_.empty()
             ? false
             : (*active_seqnums_.begin())->seq() > parsed.sequence;
}

void ForwardRangeDelIterator::Invalidate() {
  unused_idx_ = 0;
  active_iters_.clear();
  active_seqnums_.clear();
  inactive_iters_.clear();
}

ReverseRangeDelIterator::ReverseRangeDelIterator(
    const InternalKeyComparator* icmp)
    : icmp_(icmp),
      unused_idx_(0),
      active_seqnums_(SeqMaxComparator()),
      active_iters_(StartKeyMaxComparator(icmp)),
      inactive_iters_(EndKeyMaxComparator(icmp)) {}

bool ReverseRangeDelIterator::ShouldDelete(const ParsedInternalKey& parsed) {
  // Move active iterators that start after parsed.
  while (!active_iters_.empty() &&
         icmp_->Compare(parsed, (*active_iters_.top())->start_key()) < 0) {
    TruncatedRangeDelIterator* iter = PopActiveIter();
    do {
      iter->Prev();
    } while (iter->Valid() && icmp_->Compare(parsed, iter->start_key()) < 0);
    PushIter(iter, parsed);
    assert(active_iters_.size() == active_seqnums_.size());
  }

  // Move inactive iterators that end after parsed.
  while (!inactive_iters_.empty() &&
         icmp_->Compare(parsed, inactive_iters_.top()->end_key()) < 0) {
    TruncatedRangeDelIterator* iter = PopInactiveIter();
    while (iter->Valid() && icmp_->Compare(parsed, iter->start_key()) < 0) {
      iter->Prev();
    }
    PushIter(iter, parsed);
    assert(active_iters_.size() == active_seqnums_.size());
  }

  return active_seqnums_.empty()
             ? false
             : (*active_seqnums_.begin())->seq() > parsed.sequence;
}

void ReverseRangeDelIterator::Invalidate() {
  unused_idx_ = 0;
  active_iters_.clear();
  active_seqnums_.clear();
  inactive_iters_.clear();
}

bool RangeDelAggregator::StripeRep::ShouldDelete(
    const ParsedInternalKey& parsed, RangeDelPositioningMode mode) {
  if (!InStripe(parsed.sequence) || IsEmpty()) {
    return false;
  }
  switch (mode) {
    case RangeDelPositioningMode::kForwardTraversal:
      InvalidateReverseIter();

      // Pick up previously unseen iterators.
      for (auto it = std::next(iters_.begin(), forward_iter_.UnusedIdx());
           it != iters_.end(); ++it, forward_iter_.IncUnusedIdx()) {
        auto& iter = *it;
        forward_iter_.AddNewIter(iter.get(), parsed);
      }

      return forward_iter_.ShouldDelete(parsed);
    case RangeDelPositioningMode::kBackwardTraversal:
      InvalidateForwardIter();

      // Pick up previously unseen iterators.
      for (auto it = std::next(iters_.begin(), reverse_iter_.UnusedIdx());
           it != iters_.end(); ++it, reverse_iter_.IncUnusedIdx()) {
        auto& iter = *it;
        reverse_iter_.AddNewIter(iter.get(), parsed);
      }

      return reverse_iter_.ShouldDelete(parsed);
    default:
      assert(false);
      return false;
  }
}

bool RangeDelAggregator::StripeRep::IsRangeOverlapped(const Slice& start,
                                                      const Slice& end) {
  Invalidate();

  // Set the internal start/end keys so that:
  // - if start_ikey has the same user key and sequence number as the
  // current end key, start_ikey will be considered greater; and
  // - if end_ikey has the same user key and sequence number as the current
  // start key, end_ikey will be considered greater.
  ParsedInternalKey start_ikey(start, kMaxSequenceNumber,
                               static_cast<ValueType>(0));
  ParsedInternalKey end_ikey(end, 0, static_cast<ValueType>(0));
  for (auto& iter : iters_) {
    bool checked_candidate_tombstones = false;
    for (iter->SeekForPrev(start);
         iter->Valid() && icmp_->Compare(iter->start_key(), end_ikey) <= 0;
         iter->Next()) {
      checked_candidate_tombstones = true;
      if (icmp_->Compare(start_ikey, iter->end_key()) < 0 &&
          icmp_->Compare(iter->start_key(), end_ikey) <= 0) {
        return true;
      }
    }

    if (!checked_candidate_tombstones) {
      // Do an additional check for when the end of the range is the begin
      // key of a tombstone, which we missed earlier since SeekForPrev'ing
      // to the start was invalid.
      iter->SeekForPrev(end);
      if (iter->Valid() && icmp_->Compare(start_ikey, iter->end_key()) < 0 &&
          icmp_->Compare(iter->start_key(), end_ikey) <= 0) {
        return true;
      }
    }
  }
  return false;
}

void ReadRangeDelAggregator::AddTombstones(
    std::unique_ptr<FragmentedRangeTombstoneIterator> input_iter,
    const InternalKey* smallest, const InternalKey* largest) {
  if (input_iter == nullptr || input_iter->empty()) {
    return;
  }
  rep_.AddTombstones(
      std::unique_ptr<TruncatedRangeDelIterator>(new TruncatedRangeDelIterator(
          std::move(input_iter), icmp_, smallest, largest)));
}

<<<<<<< HEAD
bool ReadRangeDelAggregator::ShouldDelete(const ParsedInternalKey& parsed,
                                          RangeDelPositioningMode mode) {
=======
bool ReadRangeDelAggregator::ShouldDeleteImpl(const ParsedInternalKey& parsed,
                                              RangeDelPositioningMode mode) {
>>>>>>> 4cfbd87a
  return rep_.ShouldDelete(parsed, mode);
}

bool ReadRangeDelAggregator::IsRangeOverlapped(const Slice& start,
                                               const Slice& end) {
  InvalidateRangeDelMapPositions();
  return rep_.IsRangeOverlapped(start, end);
}

void CompactionRangeDelAggregator::AddTombstones(
    std::unique_ptr<FragmentedRangeTombstoneIterator> input_iter,
    const InternalKey* smallest, const InternalKey* largest) {
  if (input_iter == nullptr || input_iter->empty()) {
    return;
  }
  assert(input_iter->lower_bound() == 0);
  assert(input_iter->upper_bound() == kMaxSequenceNumber);
  parent_iters_.emplace_back(new TruncatedRangeDelIterator(
      std::move(input_iter), icmp_, smallest, largest));

  auto split_iters = parent_iters_.back()->SplitBySnapshot(*snapshots_);
  for (auto& split_iter : split_iters) {
    auto it = reps_.find(split_iter.first);
    if (it == reps_.end()) {
      bool inserted;
      SequenceNumber upper_bound = split_iter.second->upper_bound();
      SequenceNumber lower_bound = split_iter.second->lower_bound();
      std::tie(it, inserted) = reps_.emplace(
          split_iter.first, StripeRep(icmp_, upper_bound, lower_bound));
      assert(inserted);
    }
    assert(it != reps_.end());
    it->second.AddTombstones(std::move(split_iter.second));
  }
}

bool CompactionRangeDelAggregator::ShouldDelete(const ParsedInternalKey& parsed,
                                                RangeDelPositioningMode mode) {
  auto it = reps_.lower_bound(parsed.sequence);
  if (it == reps_.end()) {
    return false;
  }
  return it->second.ShouldDelete(parsed, mode);
}

namespace {

class TruncatedRangeDelMergingIter : public InternalIterator {
 public:
  TruncatedRangeDelMergingIter(
      const InternalKeyComparator* icmp, const Slice* lower_bound,
      const Slice* upper_bound, bool upper_bound_inclusive,
      const std::vector<std::unique_ptr<TruncatedRangeDelIterator>>& children)
      : icmp_(icmp),
        lower_bound_(lower_bound),
        upper_bound_(upper_bound),
        upper_bound_inclusive_(upper_bound_inclusive),
        heap_(StartKeyMinComparator(icmp)) {
    for (auto& child : children) {
      if (child != nullptr) {
        assert(child->lower_bound() == 0);
        assert(child->upper_bound() == kMaxSequenceNumber);
        children_.push_back(child.get());
      }
    }
  }

  bool Valid() const override {
    return !heap_.empty() && BeforeEndKey(heap_.top());
  }
  Status status() const override { return Status::OK(); }

  void SeekToFirst() override {
    heap_.clear();
    for (auto& child : children_) {
      if (lower_bound_ != nullptr) {
        child->Seek(*lower_bound_);
      } else {
        child->SeekToFirst();
      }
      if (child->Valid()) {
        heap_.push(child);
      }
    }
  }

  void Next() override {
    auto* top = heap_.top();
    top->InternalNext();
    if (top->Valid()) {
      heap_.replace_top(top);
    } else {
      heap_.pop();
    }
  }

  Slice key() const override {
    auto* top = heap_.top();
    cur_start_key_.Set(top->start_key().user_key, top->seq(),
                       kTypeRangeDeletion);
    return cur_start_key_.Encode();
  }

  Slice value() const override {
    auto* top = heap_.top();
    assert(top->end_key().sequence == kMaxSequenceNumber);
    return top->end_key().user_key;
  }

  // Unused InternalIterator methods
  void Prev() override { assert(false); }
  void Seek(const Slice& /* target */) override { assert(false); }
  void SeekForPrev(const Slice& /* target */) override { assert(false); }
  void SeekToLast() override { assert(false); }

 private:
  bool BeforeEndKey(const TruncatedRangeDelIterator* iter) const {
    if (upper_bound_ == nullptr) {
      return true;
    }
    int cmp = icmp_->user_comparator()->Compare(iter->start_key().user_key,
                                                *upper_bound_);
    return upper_bound_inclusive_ ? cmp <= 0 : cmp < 0;
  }

  const InternalKeyComparator* icmp_;
  const Slice* lower_bound_;
  const Slice* upper_bound_;
  bool upper_bound_inclusive_;
  BinaryHeap<TruncatedRangeDelIterator*, StartKeyMinComparator> heap_;
  std::vector<TruncatedRangeDelIterator*> children_;

  mutable InternalKey cur_start_key_;
};

}  // namespace

std::unique_ptr<FragmentedRangeTombstoneIterator>
CompactionRangeDelAggregator::NewIterator(const Slice* lower_bound,
                                          const Slice* upper_bound,
                                          bool upper_bound_inclusive) {
  InvalidateRangeDelMapPositions();
  std::unique_ptr<TruncatedRangeDelMergingIter> merging_iter(
      new TruncatedRangeDelMergingIter(icmp_, lower_bound, upper_bound,
                                       upper_bound_inclusive, parent_iters_));

<<<<<<< HEAD
  // TODO: add tests where tombstone fragments can be outside of upper and lower
  // bound range
=======
>>>>>>> 4cfbd87a
  auto fragmented_tombstone_list =
      std::make_shared<FragmentedRangeTombstoneList>(
          std::move(merging_iter), *icmp_, true /* for_compaction */,
          *snapshots_);

  return std::unique_ptr<FragmentedRangeTombstoneIterator>(
      new FragmentedRangeTombstoneIterator(
          fragmented_tombstone_list, *icmp_,
          kMaxSequenceNumber /* upper_bound */));
}

}  // namespace rocksdb<|MERGE_RESOLUTION|>--- conflicted
+++ resolved
@@ -5,11 +5,7 @@
 
 #include "db/range_del_aggregator.h"
 
-<<<<<<< HEAD
-#include "db/compaction_iteration_stats.h"
-=======
 #include "db/compaction/compaction_iteration_stats.h"
->>>>>>> 4cfbd87a
 #include "db/dbformat.h"
 #include "db/pinned_iterators_manager.h"
 #include "db/range_del_aggregator.h"
@@ -326,13 +322,8 @@
           std::move(input_iter), icmp_, smallest, largest)));
 }
 
-<<<<<<< HEAD
-bool ReadRangeDelAggregator::ShouldDelete(const ParsedInternalKey& parsed,
-                                          RangeDelPositioningMode mode) {
-=======
 bool ReadRangeDelAggregator::ShouldDeleteImpl(const ParsedInternalKey& parsed,
                                               RangeDelPositioningMode mode) {
->>>>>>> 4cfbd87a
   return rep_.ShouldDelete(parsed, mode);
 }
 
@@ -479,11 +470,6 @@
       new TruncatedRangeDelMergingIter(icmp_, lower_bound, upper_bound,
                                        upper_bound_inclusive, parent_iters_));
 
-<<<<<<< HEAD
-  // TODO: add tests where tombstone fragments can be outside of upper and lower
-  // bound range
-=======
->>>>>>> 4cfbd87a
   auto fragmented_tombstone_list =
       std::make_shared<FragmentedRangeTombstoneList>(
           std::move(merging_iter), *icmp_, true /* for_compaction */,
