--- conflicted
+++ resolved
@@ -201,11 +201,7 @@
   });
   SyncPoint::GetInstance()->EnableProcessing();
   s = Flush();
-<<<<<<< HEAD
-  ASSERT_EQ(s.severity(), rocksdb::Status::Severity::kHardError);
-=======
   ASSERT_EQ(s.severity(), ROCKSDB_NAMESPACE::Status::Severity::kHardError);
->>>>>>> dc58bf9f
   SyncPoint::GetInstance()->ClearAllCallBacks();
   SyncPoint::GetInstance()->DisableProcessing();
   fault_env->SetFilesystemActive(true);
@@ -246,20 +242,12 @@
   });
   SyncPoint::GetInstance()->EnableProcessing();
   s = Flush();
-<<<<<<< HEAD
-  ASSERT_EQ(s.severity(), rocksdb::Status::Severity::kHardError);
-=======
   ASSERT_EQ(s.severity(), ROCKSDB_NAMESPACE::Status::Severity::kHardError);
->>>>>>> dc58bf9f
   fault_env->SetFilesystemActive(true);
 
   // This Resume() will attempt to create a new manifest file and fail again
   s = dbfull()->Resume();
-<<<<<<< HEAD
-  ASSERT_EQ(s.severity(), rocksdb::Status::Severity::kHardError);
-=======
   ASSERT_EQ(s.severity(), ROCKSDB_NAMESPACE::Status::Severity::kHardError);
->>>>>>> dc58bf9f
   fault_env->SetFilesystemActive(true);
   SyncPoint::GetInstance()->ClearAllCallBacks();
   SyncPoint::GetInstance()->DisableProcessing();
@@ -298,34 +286,6 @@
   s = Flush();
   ASSERT_EQ(s, Status::OK());
 
-<<<<<<< HEAD
-  rocksdb::SyncPoint::GetInstance()->LoadDependency(
-      // Wait for flush of 2nd L0 file before starting compaction
-      {{"DBImpl::FlushMemTable:FlushMemTableFinished",
-        "BackgroundCallCompaction:0"},
-      // Wait for compaction to detect manifest write error
-       {"BackgroundCallCompaction:1",
-        "CompactionManifestWriteError:0"},
-      // Make compaction thread wait for error to be cleared
-       {"CompactionManifestWriteError:1",
-        "DBImpl::BackgroundCallCompaction:FoundObsoleteFiles"},
-      // Wait for DB instance to clear bg_error before calling
-      // TEST_WaitForCompact
-       {"SstFileManagerImpl::ClearError",
-        "CompactionManifestWriteError:2"}});
-  // trigger manifest write failure in compaction thread
-  rocksdb::SyncPoint::GetInstance()->SetCallBack(
-      "BackgroundCallCompaction:0", [&](void *) {
-      fail_manifest.store(true);
-      });
-  rocksdb::SyncPoint::GetInstance()->SetCallBack(
-      "VersionSet::LogAndApply:WriteManifest", [&](void *) {
-      if (fail_manifest.load()) {
-        fault_env->SetFilesystemActive(false, Status::NoSpace("Out of space"));
-      }
-      });
-  rocksdb::SyncPoint::GetInstance()->EnableProcessing();
-=======
   ROCKSDB_NAMESPACE::SyncPoint::GetInstance()->LoadDependency(
       // Wait for flush of 2nd L0 file before starting compaction
       {{"DBImpl::FlushMemTable:FlushMemTableFinished",
@@ -349,7 +309,6 @@
         }
       });
   ROCKSDB_NAMESPACE::SyncPoint::GetInstance()->EnableProcessing();
->>>>>>> dc58bf9f
 
   Put(Key(1), "val");
   // This Flush will trigger a compaction, which will fail when appending to
@@ -360,20 +319,12 @@
   TEST_SYNC_POINT("CompactionManifestWriteError:0");
   // Clear all errors so when the compaction is retried, it will succeed
   fault_env->SetFilesystemActive(true);
-<<<<<<< HEAD
-  rocksdb::SyncPoint::GetInstance()->ClearAllCallBacks();
-=======
   ROCKSDB_NAMESPACE::SyncPoint::GetInstance()->ClearAllCallBacks();
->>>>>>> dc58bf9f
   TEST_SYNC_POINT("CompactionManifestWriteError:1");
   TEST_SYNC_POINT("CompactionManifestWriteError:2");
 
   s = dbfull()->TEST_WaitForCompact();
-<<<<<<< HEAD
-  rocksdb::SyncPoint::GetInstance()->DisableProcessing();
-=======
   ROCKSDB_NAMESPACE::SyncPoint::GetInstance()->DisableProcessing();
->>>>>>> dc58bf9f
   ASSERT_EQ(s, Status::OK());
 
   new_manifest = GetManifestNameFromLiveFiles();
