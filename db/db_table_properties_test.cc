--- conflicted
+++ resolved
@@ -254,8 +254,6 @@
   }
 }
 
-<<<<<<< HEAD
-=======
 TEST_F(DBTablePropertiesTest, GetDbIdentifiersProperty) {
   CreateAndReopenWithCF({"goku"}, CurrentOptions());
 
@@ -276,7 +274,6 @@
   }
 }
 
->>>>>>> ed431616
 class DeletionTriggeredCompactionTestListener : public EventListener {
  public:
   void OnCompactionBegin(DB* , const CompactionJobInfo& ci) override {
@@ -369,8 +366,6 @@
 
   dbfull()->TEST_WaitForCompact();
   ASSERT_EQ(1, NumTableFilesAtLevel(0));
-<<<<<<< HEAD
-=======
   ASSERT_LT(0, opts.statistics->getTickerCount(COMPACT_WRITE_BYTES_MARKED));
   ASSERT_LT(0, opts.statistics->getTickerCount(COMPACT_READ_BYTES_MARKED));
 }
@@ -421,7 +416,6 @@
   for (int i = 0; i < 3; ++i) {
     ASSERT_EQ(0, NumTableFilesAtLevel(i));
   }
->>>>>>> ed431616
 }
 
 INSTANTIATE_TEST_CASE_P(
