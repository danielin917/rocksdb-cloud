--- conflicted
+++ resolved
@@ -545,11 +545,7 @@
            Status* status, MergeContext* merge_context,
            RangeDelAggregator* range_del_agg, bool* value_found = nullptr,
            bool* key_exists = nullptr, SequenceNumber* seq = nullptr,
-<<<<<<< HEAD
-           bool* is_blob = nullptr);
-=======
            ReadCallback* callback = nullptr, bool* is_blob = nullptr);
->>>>>>> dbd8fa09
 
   // Loads some stats information from files. Call without mutex held. It needs
   // to be called before applying the version to the version set.
