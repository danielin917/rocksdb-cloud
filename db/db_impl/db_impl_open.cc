//  Copyright (c) 2011-present, Facebook, Inc.  All rights reserved.
//  This source code is licensed under both the GPLv2 (found in the
//  COPYING file in the root directory) and Apache 2.0 License
//  (found in the LICENSE.Apache file in the root directory).
//
// Copyright (c) 2011 The LevelDB Authors. All rights reserved.
// Use of this source code is governed by a BSD-style license that can be
// found in the LICENSE file. See the AUTHORS file for names of contributors.
#include <cinttypes>

#include "db/builder.h"
#include "db/db_impl/db_impl.h"
#include "db/error_handler.h"
#include "db/periodic_work_scheduler.h"
#include "env/composite_env_wrapper.h"
#include "file/filename.h"
#include "file/read_write_util.h"
#include "file/sst_file_manager_impl.h"
#include "file/writable_file_writer.h"
#include "logging/logging.h"
#include "monitoring/persistent_stats_history.h"
#include "options/options_helper.h"
#include "rocksdb/table.h"
#include "rocksdb/wal_filter.h"
#include "test_util/sync_point.h"
#include "util/rate_limiter.h"

#if !defined(ROCKSDB_LITE) && defined(OS_LINUX)
// VerifyFileChecksums is a weak symbol.
// If it is defined and returns true, and options.best_efforts_recovery = true,
// and file checksum is enabled, then the checksums of table files will be
// computed and verified with MANIFEST.
extern "C" bool RocksDbFileChecksumsVerificationEnabledOnRecovery()
    __attribute__((__weak__));
#endif  // !ROCKSDB_LITE && OS_LINUX

namespace ROCKSDB_NAMESPACE {
Options SanitizeOptions(const std::string& dbname, const Options& src,
                        bool read_only) {
  auto db_options = SanitizeOptions(dbname, DBOptions(src), read_only);
  ImmutableDBOptions immutable_db_options(db_options);
  auto cf_options =
      SanitizeOptions(immutable_db_options, ColumnFamilyOptions(src));
  return Options(db_options, cf_options);
}

DBOptions SanitizeOptions(const std::string& dbname, const DBOptions& src,
                          bool read_only) {
  DBOptions result(src);

  if (result.env == nullptr) {
    result.env = Env::Default();
  }

  // result.max_open_files means an "infinite" open files.
  if (result.max_open_files != -1) {
    int max_max_open_files = port::GetMaxOpenFiles();
    if (max_max_open_files == -1) {
      max_max_open_files = 0x400000;
    }
    ClipToRange(&result.max_open_files, 20, max_max_open_files);
    TEST_SYNC_POINT_CALLBACK("SanitizeOptions::AfterChangeMaxOpenFiles",
                             &result.max_open_files);
  }

  if (result.info_log == nullptr && !read_only) {
    Status s = CreateLoggerFromOptions(dbname, result, &result.info_log);
    if (!s.ok()) {
      // No place suitable for logging
      result.info_log = nullptr;
    }
  }

  if (!result.write_buffer_manager) {
    result.write_buffer_manager.reset(
        new WriteBufferManager(result.db_write_buffer_size));
  }
  auto bg_job_limits = DBImpl::GetBGJobLimits(
      result.max_background_flushes, result.max_background_compactions,
      result.max_background_jobs, true /* parallelize_compactions */);
  result.env->IncBackgroundThreadsIfNeeded(bg_job_limits.max_compactions,
                                           Env::Priority::LOW);
  result.env->IncBackgroundThreadsIfNeeded(bg_job_limits.max_flushes,
                                           Env::Priority::HIGH);

  if (result.rate_limiter.get() != nullptr) {
    if (result.bytes_per_sync == 0) {
      result.bytes_per_sync = 1024 * 1024;
    }
  }

  if (result.delayed_write_rate == 0) {
    if (result.rate_limiter.get() != nullptr) {
      result.delayed_write_rate = result.rate_limiter->GetBytesPerSecond();
    }
    if (result.delayed_write_rate == 0) {
      result.delayed_write_rate = 16 * 1024 * 1024;
    }
  }

  if (result.WAL_ttl_seconds > 0 || result.WAL_size_limit_MB > 0) {
    result.recycle_log_file_num = false;
  }

  if (result.recycle_log_file_num &&
      (result.wal_recovery_mode ==
           WALRecoveryMode::kTolerateCorruptedTailRecords ||
       result.wal_recovery_mode == WALRecoveryMode::kPointInTimeRecovery ||
       result.wal_recovery_mode == WALRecoveryMode::kAbsoluteConsistency)) {
    // - kTolerateCorruptedTailRecords is inconsistent with recycle log file
    //   feature. WAL recycling expects recovery success upon encountering a
    //   corrupt record at the point where new data ends and recycled data
    //   remains at the tail. However, `kTolerateCorruptedTailRecords` must fail
    //   upon encountering any such corrupt record, as it cannot differentiate
    //   between this and a real corruption, which would cause committed updates
    //   to be truncated -- a violation of the recovery guarantee.
    // - kPointInTimeRecovery and kAbsoluteConsistency are incompatible with
    //   recycle log file feature temporarily due to a bug found introducing a
    //   hole in the recovered data
    //   (https://github.com/facebook/rocksdb/pull/7252#issuecomment-673766236).
    //   Besides this bug, we believe the features are fundamentally compatible.
    result.recycle_log_file_num = 0;
  }

  if (result.db_paths.size() == 0) {
    result.db_paths.emplace_back(dbname, std::numeric_limits<uint64_t>::max());
  } else if (result.wal_dir.empty()) {
    // Use dbname as default
    result.wal_dir = dbname;
  }
  if (!result.wal_dir.empty()) {
    // If there is a wal_dir already set, check to see if the wal_dir is the
    // same as the dbname AND the same as the db_path[0] (which must exist from
    // a few lines ago). If the wal_dir matches both of these values, then clear
    // the wal_dir value, which will make wal_dir == dbname.  Most likely this
    // condition was the result of reading an old options file where we forced
    // wal_dir to be set (to dbname).
    auto npath = NormalizePath(dbname + "/");
    if (npath == NormalizePath(result.wal_dir + "/") &&
        npath == NormalizePath(result.db_paths[0].path + "/")) {
      result.wal_dir.clear();
    }
  }

  if (!result.wal_dir.empty() && result.wal_dir.back() == '/') {
    result.wal_dir = result.wal_dir.substr(0, result.wal_dir.size() - 1);
  }

  if (result.use_direct_reads && result.compaction_readahead_size == 0) {
    TEST_SYNC_POINT_CALLBACK("SanitizeOptions:direct_io", nullptr);
    result.compaction_readahead_size = 1024 * 1024 * 2;
  }

  // Force flush on DB open if 2PC is enabled, since with 2PC we have no
  // guarantee that consecutive log files have consecutive sequence id, which
  // make recovery complicated.
  if (result.allow_2pc) {
    result.avoid_flush_during_recovery = false;
  }

#ifndef ROCKSDB_LITE
  ImmutableDBOptions immutable_db_options(result);
  if (!immutable_db_options.IsWalDirSameAsDBPath()) {
    // Either the WAL dir and db_paths[0]/db_name are not the same, or we
    // cannot tell for sure. In either case, assume they're different and
    // explicitly cleanup the trash log files (bypass DeleteScheduler)
    // Do this first so even if we end up calling
    // DeleteScheduler::CleanupDirectory on the same dir later, it will be
    // safe
    std::vector<std::string> filenames;
    auto wal_dir = immutable_db_options.GetWalDir();
    Status s = result.env->GetChildren(wal_dir, &filenames);
    s.PermitUncheckedError();  //**TODO: What to do on error?
    for (std::string& filename : filenames) {
      if (filename.find(".log.trash", filename.length() -
                                          std::string(".log.trash").length()) !=
          std::string::npos) {
        std::string trash_file = wal_dir + "/" + filename;
        result.env->DeleteFile(trash_file).PermitUncheckedError();
      }
    }
  }
  // When the DB is stopped, it's possible that there are some .trash files that
  // were not deleted yet, when we open the DB we will find these .trash files
  // and schedule them to be deleted (or delete immediately if SstFileManager
  // was not used)
  auto sfm = static_cast<SstFileManagerImpl*>(result.sst_file_manager.get());
  for (size_t i = 0; i < result.db_paths.size(); i++) {
    DeleteScheduler::CleanupDirectory(result.env, sfm, result.db_paths[i].path)
        .PermitUncheckedError();
  }

  // Create a default SstFileManager for purposes of tracking compaction size
  // and facilitating recovery from out of space errors.
  if (result.sst_file_manager.get() == nullptr) {
    std::shared_ptr<SstFileManager> sst_file_manager(
        NewSstFileManager(result.env, result.info_log));
    result.sst_file_manager = sst_file_manager;
  }
#endif  // !ROCKSDB_LITE

  // Supported wal compression types
  if (!StreamingCompressionTypeSupported(result.wal_compression)) {
    result.wal_compression = kNoCompression;
    ROCKS_LOG_WARN(result.info_log,
                   "wal_compression is disabled since only zstd is supported");
  }

  if (!result.paranoid_checks) {
    result.skip_checking_sst_file_sizes_on_db_open = true;
    ROCKS_LOG_INFO(result.info_log,
                   "file size check will be skipped during open.");
  }

  return result;
}

namespace {
Status ValidateOptionsByTable(
    const DBOptions& db_opts,
    const std::vector<ColumnFamilyDescriptor>& column_families) {
  Status s;
  for (auto cf : column_families) {
    s = ValidateOptions(db_opts, cf.options);
    if (!s.ok()) {
      return s;
    }
  }
  return Status::OK();
}
}  // namespace

Status DBImpl::ValidateOptions(
    const DBOptions& db_options,
    const std::vector<ColumnFamilyDescriptor>& column_families) {
  Status s;
  for (auto& cfd : column_families) {
    s = ColumnFamilyData::ValidateOptions(db_options, cfd.options);
    if (!s.ok()) {
      return s;
    }
  }
  s = ValidateOptions(db_options);
  return s;
}

Status DBImpl::ValidateOptions(const DBOptions& db_options) {
  if (db_options.db_paths.size() > 4) {
    return Status::NotSupported(
        "More than four DB paths are not supported yet. ");
  }

  if (db_options.allow_mmap_reads && db_options.use_direct_reads) {
    // Protect against assert in PosixMMapReadableFile constructor
    return Status::NotSupported(
        "If memory mapped reads (allow_mmap_reads) are enabled "
        "then direct I/O reads (use_direct_reads) must be disabled. ");
  }

  if (db_options.allow_mmap_writes &&
      db_options.use_direct_io_for_flush_and_compaction) {
    return Status::NotSupported(
        "If memory mapped writes (allow_mmap_writes) are enabled "
        "then direct I/O writes (use_direct_io_for_flush_and_compaction) must "
        "be disabled. ");
  }

  if (db_options.keep_log_file_num == 0) {
    return Status::InvalidArgument("keep_log_file_num must be greater than 0");
  }

  if (db_options.unordered_write &&
      !db_options.allow_concurrent_memtable_write) {
    return Status::InvalidArgument(
        "unordered_write is incompatible with !allow_concurrent_memtable_write");
  }

  if (db_options.unordered_write && db_options.enable_pipelined_write) {
    return Status::InvalidArgument(
        "unordered_write is incompatible with enable_pipelined_write");
  }

  if (db_options.atomic_flush && db_options.enable_pipelined_write) {
    return Status::InvalidArgument(
        "atomic_flush is incompatible with enable_pipelined_write");
  }

  // TODO remove this restriction
  if (db_options.atomic_flush && db_options.best_efforts_recovery) {
    return Status::InvalidArgument(
        "atomic_flush is currently incompatible with best-efforts recovery");
  }

  if (db_options.replication_log_listener && !db_options.atomic_flush) {
    return Status::InvalidArgument(
        "atomic_flush has to be set if replication_log_listener is set");
  }

  if (db_options.use_direct_io_for_flush_and_compaction &&
      0 == db_options.writable_file_max_buffer_size) {
    return Status::InvalidArgument(
        "writes in direct IO require writable_file_max_buffer_size > 0");
  }

  return Status::OK();
}

Status DBImpl::NewDB(std::vector<std::string>* new_filenames) {
  VersionEdit new_db;
  Status s = SetIdentityFile(env_, dbname_);
  if (!s.ok()) {
    return s;
  }
  if (immutable_db_options_.write_dbid_to_manifest) {
    std::string temp_db_id;
    GetDbIdentityFromIdentityFile(&temp_db_id);
    new_db.SetDBId(temp_db_id);
  }
  new_db.SetLogNumber(0);
  new_db.SetNextFile(2);
  new_db.SetLastSequence(0);

  ROCKS_LOG_INFO(immutable_db_options_.info_log, "Creating manifest 1 \n");
  const std::string manifest = DescriptorFileName(dbname_, 1);
  {
    if (fs_->FileExists(manifest, IOOptions(), nullptr).ok()) {
      fs_->DeleteFile(manifest, IOOptions(), nullptr).PermitUncheckedError();
    }
    std::unique_ptr<FSWritableFile> file;
    FileOptions file_options = fs_->OptimizeForManifestWrite(file_options_);
    s = NewWritableFile(fs_.get(), manifest, &file, file_options);
    if (!s.ok()) {
      return s;
    }
    FileTypeSet tmp_set = immutable_db_options_.checksum_handoff_file_types;
    file->SetPreallocationBlockSize(
        immutable_db_options_.manifest_preallocation_size);
    std::unique_ptr<WritableFileWriter> file_writer(new WritableFileWriter(
        std::move(file), manifest, file_options, immutable_db_options_.clock,
        io_tracer_, nullptr /* stats */, immutable_db_options_.listeners,
        nullptr, tmp_set.Contains(FileType::kDescriptorFile),
        tmp_set.Contains(FileType::kDescriptorFile)));
    log::Writer log(std::move(file_writer), 0, false);
    std::string record;
    new_db.EncodeTo(&record);
    s = log.AddRecord(record);
    if (s.ok()) {
      s = SyncManifest(&immutable_db_options_, log.file());
    }
  }
  if (s.ok()) {
    // Make "CURRENT" file that points to the new manifest file.
    s = SetCurrentFile(fs_.get(), dbname_, 1, directories_.GetDbDir());
    if (new_filenames) {
      new_filenames->emplace_back(
          manifest.substr(manifest.find_last_of("/\\") + 1));
    }
  } else {
    fs_->DeleteFile(manifest, IOOptions(), nullptr).PermitUncheckedError();
  }
  return s;
}

IOStatus DBImpl::CreateAndNewDirectory(
    FileSystem* fs, const std::string& dirname,
    std::unique_ptr<FSDirectory>* directory) {
  // We call CreateDirIfMissing() as the directory may already exist (if we
  // are reopening a DB), when this happens we don't want creating the
  // directory to cause an error. However, we need to check if creating the
  // directory fails or else we may get an obscure message about the lock
  // file not existing. One real-world example of this occurring is if
  // env->CreateDirIfMissing() doesn't create intermediate directories, e.g.
  // when dbname_ is "dir/db" but when "dir" doesn't exist.
  IOStatus io_s = fs->CreateDirIfMissing(dirname, IOOptions(), nullptr);
  if (!io_s.ok()) {
    return io_s;
  }
  return fs->NewDirectory(dirname, IOOptions(), directory, nullptr);
}

IOStatus Directories::SetDirectories(FileSystem* fs, const std::string& dbname,
                                     const std::string& wal_dir,
                                     const std::vector<DbPath>& data_paths) {
  IOStatus io_s = DBImpl::CreateAndNewDirectory(fs, dbname, &db_dir_);
  if (!io_s.ok()) {
    return io_s;
  }
  if (!wal_dir.empty() && dbname != wal_dir) {
    io_s = DBImpl::CreateAndNewDirectory(fs, wal_dir, &wal_dir_);
    if (!io_s.ok()) {
      return io_s;
    }
  }

  data_dirs_.clear();
  for (auto& p : data_paths) {
    const std::string db_path = p.path;
    if (db_path == dbname) {
      data_dirs_.emplace_back(nullptr);
    } else {
      std::unique_ptr<FSDirectory> path_directory;
      io_s = DBImpl::CreateAndNewDirectory(fs, db_path, &path_directory);
      if (!io_s.ok()) {
        return io_s;
      }
      data_dirs_.emplace_back(path_directory.release());
    }
  }
  assert(data_dirs_.size() == data_paths.size());
  return IOStatus::OK();
}

Status DBImpl::Recover(
    const std::vector<ColumnFamilyDescriptor>& column_families, bool read_only,
    bool error_if_wal_file_exists, bool error_if_data_exists_in_wals,
    uint64_t* recovered_seq, RecoveryContext* recovery_ctx) {
  mutex_.AssertHeld();

  bool is_new_db = false;
  assert(db_lock_ == nullptr);
  std::vector<std::string> files_in_dbname;
  if (!read_only) {
    Status s = directories_.SetDirectories(fs_.get(), dbname_,
                                           immutable_db_options_.wal_dir,
                                           immutable_db_options_.db_paths);
    if (!s.ok()) {
      return s;
    }

    s = env_->LockFile(LockFileName(dbname_), &db_lock_);
    if (!s.ok()) {
      return s;
    }

    std::string current_fname = CurrentFileName(dbname_);
    // Path to any MANIFEST file in the db dir. It does not matter which one.
    // Since best-efforts recovery ignores CURRENT file, existence of a
    // MANIFEST indicates the recovery to recover existing db. If no MANIFEST
    // can be found, a new db will be created.
    std::string manifest_path;
    if (!immutable_db_options_.best_efforts_recovery) {
      s = env_->FileExists(current_fname);
    } else {
      s = Status::NotFound();
      Status io_s = env_->GetChildren(dbname_, &files_in_dbname);
      if (!io_s.ok()) {
        s = io_s;
        files_in_dbname.clear();
      }
      for (const std::string& file : files_in_dbname) {
        uint64_t number = 0;
        FileType type = kWalFile;  // initialize
        if (ParseFileName(file, &number, &type) && type == kDescriptorFile) {
          // Found MANIFEST (descriptor log), thus best-efforts recovery does
          // not have to treat the db as empty.
          s = Status::OK();
          manifest_path = dbname_ + "/" + file;
          break;
        }
      }
    }
    if (s.IsNotFound()) {
      if (immutable_db_options_.create_if_missing) {
        s = NewDB(&files_in_dbname);
        is_new_db = true;
        if (!s.ok()) {
          return s;
        }
      } else {
        return Status::InvalidArgument(
            current_fname, "does not exist (create_if_missing is false)");
      }
    } else if (s.ok()) {
      if (immutable_db_options_.error_if_exists) {
        return Status::InvalidArgument(dbname_,
                                       "exists (error_if_exists is true)");
      }
    } else {
      // Unexpected error reading file
      assert(s.IsIOError());
      return s;
    }
    // Verify compatibility of file_options_ and filesystem
    {
      std::unique_ptr<FSRandomAccessFile> idfile;
      FileOptions customized_fs(file_options_);
      customized_fs.use_direct_reads |=
          immutable_db_options_.use_direct_io_for_flush_and_compaction;
      const std::string& fname =
          manifest_path.empty() ? current_fname : manifest_path;
      s = fs_->NewRandomAccessFile(fname, customized_fs, &idfile, nullptr);
      if (!s.ok()) {
        std::string error_str = s.ToString();
        // Check if unsupported Direct I/O is the root cause
        customized_fs.use_direct_reads = false;
        s = fs_->NewRandomAccessFile(fname, customized_fs, &idfile, nullptr);
        if (s.ok()) {
          return Status::InvalidArgument(
              "Direct I/O is not supported by the specified DB.");
        } else {
          return Status::InvalidArgument(
              "Found options incompatible with filesystem", error_str.c_str());
        }
      }
    }
  } else if (immutable_db_options_.best_efforts_recovery) {
    assert(files_in_dbname.empty());
    Status s = env_->GetChildren(dbname_, &files_in_dbname);
    if (s.IsNotFound()) {
      return Status::InvalidArgument(dbname_,
                                     "does not exist (open for read only)");
    } else if (s.IsIOError()) {
      return s;
    }
    assert(s.ok());
  }
  assert(db_id_.empty());
  Status s;
  bool missing_table_file = false;
  if (!immutable_db_options_.best_efforts_recovery) {
    s = versions_->Recover(column_families, read_only, &db_id_);
  } else {
    assert(!files_in_dbname.empty());
    s = versions_->TryRecover(column_families, read_only, files_in_dbname,
                              &db_id_, &missing_table_file);
    if (s.ok()) {
      // TryRecover may delete previous column_family_set_.
      column_family_memtables_.reset(
          new ColumnFamilyMemTablesImpl(versions_->GetColumnFamilySet()));
    }
  }
  if (!s.ok()) {
    return s;
  }
<<<<<<< HEAD
  s = SetDBId(read_only);
  // RocksDB-Cloud skips DeleteUnreferencedSstFiles() for a couple of reasons:
  // 1) Similar functionality already exists in
  // CloudEnvImpl::DeleteInvisibleFiles().
  // 2) We would like to reduce the number of calls to GetChildren(), which are
  // expensive on cloud storage.
  // 3) DeleteUnreferencedSstFiles() writes to the MANIFEST and we need to avoid
  // that when opening an existing database. This is important for physical
  // replication, where MANIFEST tracks an external log.
#if 0
=======
  if (immutable_db_options_.verify_sst_unique_id_in_manifest) {
    s = VerifySstUniqueIdInManifest();
    if (!s.ok()) {
      return s;
    }
  }
  s = SetDBId(read_only, recovery_ctx);
>>>>>>> 8e0f4952
  if (s.ok() && !read_only) {
    s = DeleteUnreferencedSstFiles(recovery_ctx);
  }
#endif

  if (immutable_db_options_.paranoid_checks && s.ok()) {
    s = CheckConsistency();
  }
  if (s.ok() && !read_only) {
    std::map<std::string, std::shared_ptr<FSDirectory>> created_dirs;
    for (auto cfd : *versions_->GetColumnFamilySet()) {
      s = cfd->AddDirectories(&created_dirs);
      if (!s.ok()) {
        return s;
      }
    }
  }

  std::vector<std::string> files_in_wal_dir;
  if (s.ok()) {
    // Initial max_total_in_memory_state_ before recovery wals. Log recovery
    // may check this value to decide whether to flush.
    max_total_in_memory_state_ = 0;
    for (auto cfd : *versions_->GetColumnFamilySet()) {
      auto* mutable_cf_options = cfd->GetLatestMutableCFOptions();
      max_total_in_memory_state_ += mutable_cf_options->write_buffer_size *
                                    mutable_cf_options->max_write_buffer_number;
    }

    SequenceNumber next_sequence(kMaxSequenceNumber);
    default_cf_handle_ = new ColumnFamilyHandleImpl(
        versions_->GetColumnFamilySet()->GetDefault(), this, &mutex_);
    default_cf_internal_stats_ = default_cf_handle_->cfd()->internal_stats();
    // TODO(Zhongyi): handle single_column_family_mode_ when
    // persistent_stats is enabled
    single_column_family_mode_ =
        versions_->GetColumnFamilySet()->NumberOfColumnFamilies() == 1;

    // Recover from all newer log files than the ones named in the
    // descriptor (new log files may have been added by the previous
    // incarnation without registering them in the descriptor).
    //
    // Note that prev_log_number() is no longer used, but we pay
    // attention to it in case we are recovering a database
    // produced by an older version of rocksdb.
    auto wal_dir = immutable_db_options_.GetWalDir();
    if (!immutable_db_options_.best_efforts_recovery) {
      s = env_->GetChildren(wal_dir, &files_in_wal_dir);
    }
    if (s.IsNotFound()) {
      return Status::InvalidArgument("wal_dir not found", wal_dir);
    } else if (!s.ok()) {
      return s;
    }

    std::unordered_map<uint64_t, std::string> wal_files;
    for (const auto& file : files_in_wal_dir) {
      uint64_t number;
      FileType type;
      if (ParseFileName(file, &number, &type) && type == kWalFile) {
        if (is_new_db) {
          return Status::Corruption(
              "While creating a new Db, wal_dir contains "
              "existing log file: ",
              file);
        } else {
          wal_files[number] = LogFileName(wal_dir, number);
        }
      }
    }

    if (immutable_db_options_.track_and_verify_wals_in_manifest) {
      if (!immutable_db_options_.best_efforts_recovery) {
        // Verify WALs in MANIFEST.
        s = versions_->GetWalSet().CheckWals(env_, wal_files);
      }  // else since best effort recovery does not recover from WALs, no need
         // to check WALs.
    } else if (!versions_->GetWalSet().GetWals().empty()) {
      // Tracking is disabled, clear previously tracked WALs from MANIFEST,
      // otherwise, in the future, if WAL tracking is enabled again,
      // since the WALs deleted when WAL tracking is disabled are not persisted
      // into MANIFEST, WAL check may fail.
      VersionEdit edit;
      WalNumber max_wal_number =
          versions_->GetWalSet().GetWals().rbegin()->first;
      edit.DeleteWalsBefore(max_wal_number + 1);
      assert(recovery_ctx != nullptr);
      assert(versions_->GetColumnFamilySet() != nullptr);
      recovery_ctx->UpdateVersionEdits(
          versions_->GetColumnFamilySet()->GetDefault(), edit);
    }
    if (!s.ok()) {
      return s;
    }

    if (!wal_files.empty()) {
      if (error_if_wal_file_exists) {
        return Status::Corruption(
            "The db was opened in readonly mode with error_if_wal_file_exists"
            "flag but a WAL file already exists");
      } else if (error_if_data_exists_in_wals) {
        for (auto& wal_file : wal_files) {
          uint64_t bytes;
          s = env_->GetFileSize(wal_file.second, &bytes);
          if (s.ok()) {
            if (bytes > 0) {
              return Status::Corruption(
                  "error_if_data_exists_in_wals is set but there are data "
                  " in WAL files.");
            }
          }
        }
      }
    }

    if (!wal_files.empty()) {
      // Recover in the order in which the wals were generated
      std::vector<uint64_t> wals;
      wals.reserve(wal_files.size());
      for (const auto& wal_file : wal_files) {
        wals.push_back(wal_file.first);
      }
      std::sort(wals.begin(), wals.end());

      bool corrupted_wal_found = false;
      s = RecoverLogFiles(wals, &next_sequence, read_only, &corrupted_wal_found,
                          recovery_ctx);
      if (corrupted_wal_found && recovered_seq != nullptr) {
        *recovered_seq = next_sequence;
      }
      if (!s.ok()) {
        // Clear memtables if recovery failed
        for (auto cfd : *versions_->GetColumnFamilySet()) {
          cfd->CreateNewMemtable(*cfd->GetLatestMutableCFOptions(),
                                 kMaxSequenceNumber);
        }
      }
    }
  }

  if (read_only) {
    // If we are opening as read-only, we need to update options_file_number_
    // to reflect the most recent OPTIONS file. It does not matter for regular
    // read-write db instance because options_file_number_ will later be
    // updated to versions_->NewFileNumber() in RenameTempFileToOptionsFile.
    std::vector<std::string> filenames;
    if (s.ok()) {
      const std::string normalized_dbname = NormalizePath(dbname_);
      const std::string normalized_wal_dir =
          NormalizePath(immutable_db_options_.GetWalDir());
      if (immutable_db_options_.best_efforts_recovery) {
        filenames = std::move(files_in_dbname);
      } else if (normalized_dbname == normalized_wal_dir) {
        filenames = std::move(files_in_wal_dir);
      } else {
        s = env_->GetChildren(GetName(), &filenames);
      }
    }
    if (s.ok()) {
      uint64_t number = 0;
      uint64_t options_file_number = 0;
      FileType type;
      for (const auto& fname : filenames) {
        if (ParseFileName(fname, &number, &type) && type == kOptionsFile) {
          options_file_number = std::max(number, options_file_number);
        }
      }
      versions_->options_file_number_ = options_file_number;
      uint64_t options_file_size = 0;
      if (options_file_number > 0) {
        s = env_->GetFileSize(OptionsFileName(GetName(), options_file_number),
                              &options_file_size);
      }
      versions_->options_file_size_ = options_file_size;
    }
  }
  return s;
}

Status DBImpl::VerifySstUniqueIdInManifest() {
  mutex_.AssertHeld();
  ROCKS_LOG_INFO(
      immutable_db_options_.info_log,
      "Verifying SST unique id between MANIFEST and SST file table properties");
  Status status;
  for (auto cfd : *versions_->GetColumnFamilySet()) {
    if (!cfd->IsDropped()) {
      auto version = cfd->current();
      version->Ref();
      mutex_.Unlock();
      status = version->VerifySstUniqueIds();
      mutex_.Lock();
      version->Unref();
    }
  }
  return status;
}

Status DBImpl::PersistentStatsProcessFormatVersion() {
  mutex_.AssertHeld();
  Status s;
  // persist version when stats CF doesn't exist
  bool should_persist_format_version = !persistent_stats_cfd_exists_;
  mutex_.Unlock();
  if (persistent_stats_cfd_exists_) {
    // Check persistent stats format version compatibility. Drop and recreate
    // persistent stats CF if format version is incompatible
    uint64_t format_version_recovered = 0;
    Status s_format = DecodePersistentStatsVersionNumber(
        this, StatsVersionKeyType::kFormatVersion, &format_version_recovered);
    uint64_t compatible_version_recovered = 0;
    Status s_compatible = DecodePersistentStatsVersionNumber(
        this, StatsVersionKeyType::kCompatibleVersion,
        &compatible_version_recovered);
    // abort reading from existing stats CF if any of following is true:
    // 1. failed to read format version or compatible version from disk
    // 2. sst's format version is greater than current format version, meaning
    // this sst is encoded with a newer RocksDB release, and current compatible
    // version is below the sst's compatible version
    if (!s_format.ok() || !s_compatible.ok() ||
        (kStatsCFCurrentFormatVersion < format_version_recovered &&
         kStatsCFCompatibleFormatVersion < compatible_version_recovered)) {
      if (!s_format.ok() || !s_compatible.ok()) {
        ROCKS_LOG_WARN(
            immutable_db_options_.info_log,
            "Recreating persistent stats column family since reading "
            "persistent stats version key failed. Format key: %s, compatible "
            "key: %s",
            s_format.ToString().c_str(), s_compatible.ToString().c_str());
      } else {
        ROCKS_LOG_WARN(
            immutable_db_options_.info_log,
            "Recreating persistent stats column family due to corrupted or "
            "incompatible format version. Recovered format: %" PRIu64
            "; recovered format compatible since: %" PRIu64 "\n",
            format_version_recovered, compatible_version_recovered);
      }
      s = DropColumnFamily(persist_stats_cf_handle_);
      if (s.ok()) {
        s = DestroyColumnFamilyHandle(persist_stats_cf_handle_);
      }
      ColumnFamilyHandle* handle = nullptr;
      if (s.ok()) {
        ColumnFamilyOptions cfo;
        OptimizeForPersistentStats(&cfo);
        s = CreateColumnFamily(cfo, kPersistentStatsColumnFamilyName, &handle);
      }
      if (s.ok()) {
        persist_stats_cf_handle_ = static_cast<ColumnFamilyHandleImpl*>(handle);
        // should also persist version here because old stats CF is discarded
        should_persist_format_version = true;
      }
    }
  }
  if (should_persist_format_version) {
    // Persistent stats CF being created for the first time, need to write
    // format version key
    WriteBatch batch;
    if (s.ok()) {
      s = batch.Put(persist_stats_cf_handle_, kFormatVersionKeyString,
                    std::to_string(kStatsCFCurrentFormatVersion));
    }
    if (s.ok()) {
      s = batch.Put(persist_stats_cf_handle_, kCompatibleVersionKeyString,
                    std::to_string(kStatsCFCompatibleFormatVersion));
    }
    if (s.ok()) {
      WriteOptions wo;
      wo.low_pri = true;
      wo.no_slowdown = true;
      wo.sync = false;
      s = Write(wo, &batch);
    }
  }
  mutex_.Lock();
  return s;
}

Status DBImpl::InitPersistStatsColumnFamily() {
  mutex_.AssertHeld();
  assert(!persist_stats_cf_handle_);
  ColumnFamilyData* persistent_stats_cfd =
      versions_->GetColumnFamilySet()->GetColumnFamily(
          kPersistentStatsColumnFamilyName);
  persistent_stats_cfd_exists_ = persistent_stats_cfd != nullptr;

  Status s;
  if (persistent_stats_cfd != nullptr) {
    // We are recovering from a DB which already contains persistent stats CF,
    // the CF is already created in VersionSet::ApplyOneVersionEdit, but
    // column family handle was not. Need to explicitly create handle here.
    persist_stats_cf_handle_ =
        new ColumnFamilyHandleImpl(persistent_stats_cfd, this, &mutex_);
  } else {
    mutex_.Unlock();
    ColumnFamilyHandle* handle = nullptr;
    ColumnFamilyOptions cfo;
    OptimizeForPersistentStats(&cfo);
    s = CreateColumnFamily(cfo, kPersistentStatsColumnFamilyName, &handle);
    persist_stats_cf_handle_ = static_cast<ColumnFamilyHandleImpl*>(handle);
    mutex_.Lock();
  }
  return s;
}

Status DBImpl::LogAndApplyForRecovery(const RecoveryContext& recovery_ctx) {
  mutex_.AssertHeld();
  assert(versions_->descriptor_log_ == nullptr);
  Status s = versions_->LogAndApply(
      recovery_ctx.cfds_, recovery_ctx.mutable_cf_opts_,
      recovery_ctx.edit_lists_, &mutex_, directories_.GetDbDir());
  if (s.ok() && !(recovery_ctx.files_to_delete_.empty())) {
    mutex_.Unlock();
    for (const auto& fname : recovery_ctx.files_to_delete_) {
      s = env_->DeleteFile(fname);
      if (!s.ok()) {
        break;
      }
    }
    mutex_.Lock();
  }
  return s;
}

// REQUIRES: wal_numbers are sorted in ascending order
Status DBImpl::RecoverLogFiles(const std::vector<uint64_t>& wal_numbers,
                               SequenceNumber* next_sequence, bool read_only,
                               bool* corrupted_wal_found,
                               RecoveryContext* recovery_ctx) {
  struct LogReporter : public log::Reader::Reporter {
    Env* env;
    Logger* info_log;
    const char* fname;
    Status* status;  // nullptr if immutable_db_options_.paranoid_checks==false
    void Corruption(size_t bytes, const Status& s) override {
      ROCKS_LOG_WARN(info_log, "%s%s: dropping %d bytes; %s",
                     (status == nullptr ? "(ignoring error) " : ""), fname,
                     static_cast<int>(bytes), s.ToString().c_str());
      if (status != nullptr && status->ok()) {
        *status = s;
      }
    }
  };

  mutex_.AssertHeld();
  Status status;
  std::unordered_map<int, VersionEdit> version_edits;
  // no need to refcount because iteration is under mutex
  for (auto cfd : *versions_->GetColumnFamilySet()) {
    VersionEdit edit;
    edit.SetColumnFamily(cfd->GetID());
    version_edits.insert({cfd->GetID(), edit});
  }
  int job_id = next_job_id_.fetch_add(1);
  {
    auto stream = event_logger_.Log();
    stream << "job" << job_id << "event"
           << "recovery_started";
    stream << "wal_files";
    stream.StartArray();
    for (auto wal_number : wal_numbers) {
      stream << wal_number;
    }
    stream.EndArray();
  }

#ifndef ROCKSDB_LITE
  if (immutable_db_options_.wal_filter != nullptr) {
    std::map<std::string, uint32_t> cf_name_id_map;
    std::map<uint32_t, uint64_t> cf_lognumber_map;
    for (auto cfd : *versions_->GetColumnFamilySet()) {
      cf_name_id_map.insert(std::make_pair(cfd->GetName(), cfd->GetID()));
      cf_lognumber_map.insert(
          std::make_pair(cfd->GetID(), cfd->GetLogNumber()));
    }

    immutable_db_options_.wal_filter->ColumnFamilyLogNumberMap(cf_lognumber_map,
                                                               cf_name_id_map);
  }
#endif

  bool stop_replay_by_wal_filter = false;
  bool stop_replay_for_corruption = false;
  bool flushed = false;
  uint64_t corrupted_wal_number = kMaxSequenceNumber;
  uint64_t min_wal_number = MinLogNumberToKeep();
  if (!allow_2pc()) {
    // In non-2pc mode, we skip WALs that do not back unflushed data.
    min_wal_number =
        std::max(min_wal_number, versions_->MinLogNumberWithUnflushedData());
  }
  for (auto wal_number : wal_numbers) {
    if (wal_number < min_wal_number) {
      ROCKS_LOG_INFO(immutable_db_options_.info_log,
                     "Skipping log #%" PRIu64
                     " since it is older than min log to keep #%" PRIu64,
                     wal_number, min_wal_number);
      continue;
    }
    // The previous incarnation may not have written any MANIFEST
    // records after allocating this log number.  So we manually
    // update the file number allocation counter in VersionSet.
    versions_->MarkFileNumberUsed(wal_number);
    // Open the log file
    std::string fname =
        LogFileName(immutable_db_options_.GetWalDir(), wal_number);

    ROCKS_LOG_INFO(immutable_db_options_.info_log,
                   "Recovering log #%" PRIu64 " mode %d", wal_number,
                   static_cast<int>(immutable_db_options_.wal_recovery_mode));
    auto logFileDropped = [this, &fname]() {
      uint64_t bytes;
      if (env_->GetFileSize(fname, &bytes).ok()) {
        auto info_log = immutable_db_options_.info_log.get();
        ROCKS_LOG_WARN(info_log, "%s: dropping %d bytes", fname.c_str(),
                       static_cast<int>(bytes));
      }
    };
    if (stop_replay_by_wal_filter) {
      logFileDropped();
      continue;
    }

    std::unique_ptr<SequentialFileReader> file_reader;
    {
      std::unique_ptr<FSSequentialFile> file;
      status = fs_->NewSequentialFile(fname,
                                      fs_->OptimizeForLogRead(file_options_),
                                      &file, nullptr);
      if (!status.ok()) {
        MaybeIgnoreError(&status);
        if (!status.ok()) {
          return status;
        } else {
          // Fail with one log file, but that's ok.
          // Try next one.
          continue;
        }
      }
      file_reader.reset(new SequentialFileReader(
          std::move(file), fname, immutable_db_options_.log_readahead_size,
          io_tracer_));
    }

    // Create the log reader.
    LogReporter reporter;
    reporter.env = env_;
    reporter.info_log = immutable_db_options_.info_log.get();
    reporter.fname = fname.c_str();
    if (!immutable_db_options_.paranoid_checks ||
        immutable_db_options_.wal_recovery_mode ==
            WALRecoveryMode::kSkipAnyCorruptedRecords) {
      reporter.status = nullptr;
    } else {
      reporter.status = &status;
    }
    // We intentially make log::Reader do checksumming even if
    // paranoid_checks==false so that corruptions cause entire commits
    // to be skipped instead of propagating bad information (like overly
    // large sequence numbers).
    log::Reader reader(immutable_db_options_.info_log, std::move(file_reader),
                       &reporter, true /*checksum*/, wal_number);

    // Determine if we should tolerate incomplete records at the tail end of the
    // Read all the records and add to a memtable
    std::string scratch;
    Slice record;

    TEST_SYNC_POINT_CALLBACK("DBImpl::RecoverLogFiles:BeforeReadWal",
                             /*arg=*/nullptr);
    while (!stop_replay_by_wal_filter &&
           reader.ReadRecord(&record, &scratch,
                             immutable_db_options_.wal_recovery_mode) &&
           status.ok()) {
      if (record.size() < WriteBatchInternal::kHeader) {
        reporter.Corruption(record.size(),
                            Status::Corruption("log record too small"));
        continue;
      }

      // We create a new batch and initialize with a valid prot_info_ to store
      // the data checksums
      WriteBatch batch(0, 0, 8, 0);

      status = WriteBatchInternal::SetContents(&batch, record);
      if (!status.ok()) {
        return status;
      }

      SequenceNumber sequence = WriteBatchInternal::Sequence(&batch);

      if (immutable_db_options_.wal_recovery_mode ==
          WALRecoveryMode::kPointInTimeRecovery) {
        // In point-in-time recovery mode, if sequence id of log files are
        // consecutive, we continue recovery despite corruption. This could
        // happen when we open and write to a corrupted DB, where sequence id
        // will start from the last sequence id we recovered.
        if (sequence == *next_sequence) {
          stop_replay_for_corruption = false;
        }
        if (stop_replay_for_corruption) {
          logFileDropped();
          break;
        }
      }

#ifndef ROCKSDB_LITE
      if (immutable_db_options_.wal_filter != nullptr) {
        WriteBatch new_batch;
        bool batch_changed = false;

        WalFilter::WalProcessingOption wal_processing_option =
            immutable_db_options_.wal_filter->LogRecordFound(
                wal_number, fname, batch, &new_batch, &batch_changed);

        switch (wal_processing_option) {
          case WalFilter::WalProcessingOption::kContinueProcessing:
            // do nothing, proceeed normally
            break;
          case WalFilter::WalProcessingOption::kIgnoreCurrentRecord:
            // skip current record
            continue;
          case WalFilter::WalProcessingOption::kStopReplay:
            // skip current record and stop replay
            stop_replay_by_wal_filter = true;
            continue;
          case WalFilter::WalProcessingOption::kCorruptedRecord: {
            status =
                Status::Corruption("Corruption reported by Wal Filter ",
                                   immutable_db_options_.wal_filter->Name());
            MaybeIgnoreError(&status);
            if (!status.ok()) {
              reporter.Corruption(record.size(), status);
              continue;
            }
            break;
          }
          default: {
            assert(false);  // unhandled case
            status = Status::NotSupported(
                "Unknown WalProcessingOption returned"
                " by Wal Filter ",
                immutable_db_options_.wal_filter->Name());
            MaybeIgnoreError(&status);
            if (!status.ok()) {
              return status;
            } else {
              // Ignore the error with current record processing.
              continue;
            }
          }
        }

        if (batch_changed) {
          // Make sure that the count in the new batch is
          // within the orignal count.
          int new_count = WriteBatchInternal::Count(&new_batch);
          int original_count = WriteBatchInternal::Count(&batch);
          if (new_count > original_count) {
            ROCKS_LOG_FATAL(
                immutable_db_options_.info_log,
                "Recovering log #%" PRIu64
                " mode %d log filter %s returned "
                "more records (%d) than original (%d) which is not allowed. "
                "Aborting recovery.",
                wal_number,
                static_cast<int>(immutable_db_options_.wal_recovery_mode),
                immutable_db_options_.wal_filter->Name(), new_count,
                original_count);
            status = Status::NotSupported(
                "More than original # of records "
                "returned by Wal Filter ",
                immutable_db_options_.wal_filter->Name());
            return status;
          }
          // Set the same sequence number in the new_batch
          // as the original batch.
          WriteBatchInternal::SetSequence(&new_batch,
                                          WriteBatchInternal::Sequence(&batch));
          batch = new_batch;
        }
      }
#endif  // ROCKSDB_LITE

      // If column family was not found, it might mean that the WAL write
      // batch references to the column family that was dropped after the
      // insert. We don't want to fail the whole write batch in that case --
      // we just ignore the update.
      // That's why we set ignore missing column families to true
      bool has_valid_writes = false;
      status = WriteBatchInternal::InsertInto(
          &batch, column_family_memtables_.get(), &flush_scheduler_,
          &trim_history_scheduler_, true, wal_number, this,
          false /* concurrent_memtable_writes */, next_sequence,
          &has_valid_writes, seq_per_batch_, batch_per_txn_);
      MaybeIgnoreError(&status);
      if (!status.ok()) {
        // We are treating this as a failure while reading since we read valid
        // blocks that do not form coherent data
        reporter.Corruption(record.size(), status);
        continue;
      }

      if (has_valid_writes && !read_only) {
        // we can do this because this is called before client has access to the
        // DB and there is only a single thread operating on DB
        ColumnFamilyData* cfd;

        while ((cfd = flush_scheduler_.TakeNextColumnFamily()) != nullptr) {
          cfd->UnrefAndTryDelete();
          // If this asserts, it means that InsertInto failed in
          // filtering updates to already-flushed column families
          assert(cfd->GetLogNumber() <= wal_number);
          auto iter = version_edits.find(cfd->GetID());
          assert(iter != version_edits.end());
          VersionEdit* edit = &iter->second;
          status = WriteLevel0TableForRecovery(job_id, cfd, cfd->mem(), edit);
          if (!status.ok()) {
            // Reflect errors immediately so that conditions like full
            // file-systems cause the DB::Open() to fail.
            return status;
          }
          flushed = true;

          cfd->CreateNewMemtable(*cfd->GetLatestMutableCFOptions(),
                                 *next_sequence);
        }
      }
    }

    if (!status.ok()) {
      if (status.IsNotSupported()) {
        // We should not treat NotSupported as corruption. It is rather a clear
        // sign that we are processing a WAL that is produced by an incompatible
        // version of the code.
        return status;
      }
      if (immutable_db_options_.wal_recovery_mode ==
          WALRecoveryMode::kSkipAnyCorruptedRecords) {
        // We should ignore all errors unconditionally
        status = Status::OK();
      } else if (immutable_db_options_.wal_recovery_mode ==
                 WALRecoveryMode::kPointInTimeRecovery) {
        if (status.IsIOError()) {
          ROCKS_LOG_ERROR(immutable_db_options_.info_log,
                          "IOError during point-in-time reading log #%" PRIu64
                          " seq #%" PRIu64
                          ". %s. This likely mean loss of synced WAL, "
                          "thus recovery fails.",
                          wal_number, *next_sequence,
                          status.ToString().c_str());
          return status;
        }
        // We should ignore the error but not continue replaying
        status = Status::OK();
        stop_replay_for_corruption = true;
        corrupted_wal_number = wal_number;
        if (corrupted_wal_found != nullptr) {
          *corrupted_wal_found = true;
        }
        ROCKS_LOG_INFO(immutable_db_options_.info_log,
                       "Point in time recovered to log #%" PRIu64
                       " seq #%" PRIu64,
                       wal_number, *next_sequence);
      } else {
        assert(immutable_db_options_.wal_recovery_mode ==
                   WALRecoveryMode::kTolerateCorruptedTailRecords ||
               immutable_db_options_.wal_recovery_mode ==
                   WALRecoveryMode::kAbsoluteConsistency);
        return status;
      }
    }

    flush_scheduler_.Clear();
    trim_history_scheduler_.Clear();
    auto last_sequence = *next_sequence - 1;
    if ((*next_sequence != kMaxSequenceNumber) &&
        (versions_->LastSequence() <= last_sequence)) {
      versions_->SetLastAllocatedSequence(last_sequence);
      versions_->SetLastPublishedSequence(last_sequence);
      versions_->SetLastSequence(last_sequence);
    }
  }
  // Compare the corrupted log number to all columnfamily's current log number.
  // Abort Open() if any column family's log number is greater than
  // the corrupted log number, which means CF contains data beyond the point of
  // corruption. This could during PIT recovery when the WAL is corrupted and
  // some (but not all) CFs are flushed
  // Exclude the PIT case where no log is dropped after the corruption point.
  // This is to cover the case for empty wals after corrupted log, in which we
  // don't reset stop_replay_for_corruption.
  if (stop_replay_for_corruption == true &&
      (immutable_db_options_.wal_recovery_mode ==
           WALRecoveryMode::kPointInTimeRecovery ||
       immutable_db_options_.wal_recovery_mode ==
           WALRecoveryMode::kTolerateCorruptedTailRecords)) {
    for (auto cfd : *versions_->GetColumnFamilySet()) {
      // One special case cause cfd->GetLogNumber() > corrupted_wal_number but
      // the CF is still consistent: If a new column family is created during
      // the flush and the WAL sync fails at the same time, the new CF points to
      // the new WAL but the old WAL is curropted. Since the new CF is empty, it
      // is still consistent. We add the check of CF sst file size to avoid the
      // false positive alert.

      // Note that, the check of (cfd->GetLiveSstFilesSize() > 0) may leads to
      // the ignorance of a very rare inconsistency case caused in data
      // canclation. One CF is empty due to KV deletion. But those operations
      // are in the WAL. If the WAL is corrupted, the status of this CF might
      // not be consistent with others. However, the consistency check will be
      // bypassed due to empty CF.
      // TODO: a better and complete implementation is needed to ensure strict
      // consistency check in WAL recovery including hanlding the tailing
      // issues.
      if (cfd->GetLogNumber() > corrupted_wal_number &&
          cfd->GetLiveSstFilesSize() > 0) {
        ROCKS_LOG_ERROR(immutable_db_options_.info_log,
                        "Column family inconsistency: SST file contains data"
                        " beyond the point of corruption.");
        return Status::Corruption("SST file is ahead of WALs in CF " +
                                  cfd->GetName());
      }
    }
  }

  // True if there's any data in the WALs; if not, we can skip re-processing
  // them later
  bool data_seen = false;
  if (!read_only) {
    // no need to refcount since client still doesn't have access
    // to the DB and can not drop column families while we iterate
    const WalNumber max_wal_number = wal_numbers.back();
    for (auto cfd : *versions_->GetColumnFamilySet()) {
      auto iter = version_edits.find(cfd->GetID());
      assert(iter != version_edits.end());
      VersionEdit* edit = &iter->second;

      if (cfd->GetLogNumber() > max_wal_number) {
        // Column family cfd has already flushed the data
        // from all wals. Memtable has to be empty because
        // we filter the updates based on wal_number
        // (in WriteBatch::InsertInto)
        assert(cfd->mem()->GetFirstSequenceNumber() == 0);
        assert(edit->NumEntries() == 0);
        continue;
      }

      TEST_SYNC_POINT_CALLBACK(
          "DBImpl::RecoverLogFiles:BeforeFlushFinalMemtable", /*arg=*/nullptr);

      // flush the final memtable (if non-empty)
      if (cfd->mem()->GetFirstSequenceNumber() != 0) {
        // If flush happened in the middle of recovery (e.g. due to memtable
        // being full), we flush at the end. Otherwise we'll need to record
        // where we were on last flush, which make the logic complicated.
        if (flushed || !immutable_db_options_.avoid_flush_during_recovery) {
          status = WriteLevel0TableForRecovery(job_id, cfd, cfd->mem(), edit);
          if (!status.ok()) {
            // Recovery failed
            break;
          }
          flushed = true;

          cfd->CreateNewMemtable(*cfd->GetLatestMutableCFOptions(),
                                 versions_->LastSequence());
        }
        data_seen = true;
      }

      // Update the log number info in the version edit corresponding to this
      // column family. Note that the version edits will be written to MANIFEST
      // together later.
      // writing wal_number in the manifest means that any log file
      // with number strongly less than (wal_number + 1) is already
      // recovered and should be ignored on next reincarnation.
      // Since we already recovered max_wal_number, we want all wals
      // with numbers `<= max_wal_number` (includes this one) to be ignored
      if (flushed || cfd->mem()->GetFirstSequenceNumber() == 0) {
        edit->SetLogNumber(max_wal_number + 1);
      }
    }
    if (status.ok()) {
      // we must mark the next log number as used, even though it's
      // not actually used. that is because VersionSet assumes
      // VersionSet::next_file_number_ always to be strictly greater than any
      // log number
      versions_->MarkFileNumberUsed(max_wal_number + 1);
      assert(recovery_ctx != nullptr);

<<<<<<< HEAD
      size_t total_entries = 0;
      autovector<ColumnFamilyData*> cfds;
      autovector<const MutableCFOptions*> cf_opts;
      autovector<autovector<VersionEdit*>> edit_lists;
=======
>>>>>>> 8e0f4952
      for (auto* cfd : *versions_->GetColumnFamilySet()) {
        auto iter = version_edits.find(cfd->GetID());
        assert(iter != version_edits.end());
<<<<<<< HEAD
        edit_lists.push_back({&iter->second});
        total_entries += iter->second.NumEntries();
      }

      std::unique_ptr<VersionEdit> wal_deletion;
      if (flushed) {
        wal_deletion = std::make_unique<VersionEdit>();
        if (immutable_db_options_.track_and_verify_wals_in_manifest) {
          wal_deletion->DeleteWalsBefore(max_wal_number + 1);
=======
        recovery_ctx->UpdateVersionEdits(cfd, iter->second);
      }

      if (flushed) {
        VersionEdit wal_deletion;
        if (immutable_db_options_.track_and_verify_wals_in_manifest) {
          wal_deletion.DeleteWalsBefore(max_wal_number + 1);
>>>>>>> 8e0f4952
        }
        if (!allow_2pc()) {
          // In non-2pc mode, flushing the memtables of the column families
          // means we can advance min_log_number_to_keep.
<<<<<<< HEAD
          wal_deletion->SetMinLogNumberToKeep(max_wal_number + 1);
        }
        edit_lists.back().push_back(wal_deletion.get());
      }

      if (flushed || total_entries > 0) {
        // write MANIFEST with update, only if we have something to write
        status = versions_->LogAndApply(cfds, cf_opts, edit_lists, &mutex_,
                                        directories_.GetDbDir(),
                                        /*new_descriptor_log=*/true);
      }
=======
          wal_deletion.SetMinLogNumberToKeep(max_wal_number + 1);
        }
        assert(versions_->GetColumnFamilySet() != nullptr);
        recovery_ctx->UpdateVersionEdits(
            versions_->GetColumnFamilySet()->GetDefault(), wal_deletion);
      }
>>>>>>> 8e0f4952
    }
  }

  if (status.ok()) {
    if (data_seen && !flushed) {
      status = RestoreAliveLogFiles(wal_numbers);
    } else if (!wal_numbers.empty()) {  // If there's no data in the WAL, or we
                                        // flushed all the data, still
      // truncate the log file. If the process goes into a crash loop before
      // the file is deleted, the preallocated space will never get freed.
      const bool truncate = !read_only;
      GetLogSizeAndMaybeTruncate(wal_numbers.back(), truncate, nullptr)
          .PermitUncheckedError();
    }
  }

  event_logger_.Log() << "job" << job_id << "event"
                      << "recovery_finished";

  return status;
}

Status DBImpl::GetLogSizeAndMaybeTruncate(uint64_t wal_number, bool truncate,
                                          LogFileNumberSize* log_ptr) {
  LogFileNumberSize log(wal_number);
  std::string fname =
      LogFileName(immutable_db_options_.GetWalDir(), wal_number);
  Status s;
  // This gets the appear size of the wals, not including preallocated space.
  s = env_->GetFileSize(fname, &log.size);
  TEST_SYNC_POINT_CALLBACK("DBImpl::GetLogSizeAndMaybeTruncate:0", /*arg=*/&s);
  if (s.ok() && truncate) {
    std::unique_ptr<FSWritableFile> last_log;
    Status truncate_status = fs_->ReopenWritableFile(
        fname,
        fs_->OptimizeForLogWrite(
            file_options_,
            BuildDBOptions(immutable_db_options_, mutable_db_options_)),
        &last_log, nullptr);
    if (truncate_status.ok()) {
      truncate_status = last_log->Truncate(log.size, IOOptions(), nullptr);
    }
    if (truncate_status.ok()) {
      truncate_status = last_log->Close(IOOptions(), nullptr);
    }
    // Not a critical error if fail to truncate.
    if (!truncate_status.ok() && !truncate_status.IsNotSupported()) {
      ROCKS_LOG_WARN(immutable_db_options_.info_log,
                     "Failed to truncate log #%" PRIu64 ": %s", wal_number,
                     truncate_status.ToString().c_str());
    }
  }
  if (log_ptr) {
    *log_ptr = log;
  }
  return s;
}

Status DBImpl::RestoreAliveLogFiles(const std::vector<uint64_t>& wal_numbers) {
  if (wal_numbers.empty()) {
    return Status::OK();
  }
  Status s;
  mutex_.AssertHeld();
  assert(immutable_db_options_.avoid_flush_during_recovery);
  if (two_write_queues_) {
    log_write_mutex_.Lock();
  }
  // Mark these as alive so they'll be considered for deletion later by
  // FindObsoleteFiles()
  total_log_size_ = 0;
  log_empty_ = false;
  uint64_t min_wal_with_unflushed_data =
      versions_->MinLogNumberWithUnflushedData();
  for (auto wal_number : wal_numbers) {
    if (!allow_2pc() && wal_number < min_wal_with_unflushed_data) {
      // In non-2pc mode, the WAL files not backing unflushed data are not
      // alive, thus should not be added to the alive_log_files_.
      continue;
    }
    // We preallocate space for wals, but then after a crash and restart, those
    // preallocated space are not needed anymore. It is likely only the last
    // log has such preallocated space, so we only truncate for the last log.
    LogFileNumberSize log;
    s = GetLogSizeAndMaybeTruncate(
        wal_number, /*truncate=*/(wal_number == wal_numbers.back()), &log);
    if (!s.ok()) {
      break;
    }
    total_log_size_ += log.size;
    alive_log_files_.push_back(log);
  }
  alive_log_files_tail_ = alive_log_files_.rbegin();
  if (two_write_queues_) {
    log_write_mutex_.Unlock();
  }
  return s;
}

Status DBImpl::WriteLevel0TableForRecovery(int job_id, ColumnFamilyData* cfd,
                                           MemTable* mem, VersionEdit* edit) {
  mutex_.AssertHeld();
  assert(cfd);
  assert(cfd->imm());
  // The immutable memtable list must be empty.
  assert(std::numeric_limits<uint64_t>::max() ==
         cfd->imm()->GetEarliestMemTableID());

  const uint64_t start_micros = immutable_db_options_.clock->NowMicros();

  FileMetaData meta;
  std::vector<BlobFileAddition> blob_file_additions;

  std::unique_ptr<std::list<uint64_t>::iterator> pending_outputs_inserted_elem(
      new std::list<uint64_t>::iterator(
          CaptureCurrentFileNumberInPendingOutputs()));
  meta.fd = FileDescriptor(versions_->NewFileNumber(), 0, 0);
  ReadOptions ro;
  ro.total_order_seek = true;
  Arena arena;
  Status s;
  TableProperties table_properties;
  {
    ScopedArenaIterator iter(mem->NewIterator(ro, &arena));
    ROCKS_LOG_DEBUG(immutable_db_options_.info_log,
                    "[%s] [WriteLevel0TableForRecovery]"
                    " Level-0 table #%" PRIu64 ": started",
                    cfd->GetName().c_str(), meta.fd.GetNumber());

    // Get the latest mutable cf options while the mutex is still locked
    const MutableCFOptions mutable_cf_options =
        *cfd->GetLatestMutableCFOptions();
    bool paranoid_file_checks =
        cfd->GetLatestMutableCFOptions()->paranoid_file_checks;

    int64_t _current_time = 0;
    immutable_db_options_.clock->GetCurrentTime(&_current_time)
        .PermitUncheckedError();  // ignore error
    const uint64_t current_time = static_cast<uint64_t>(_current_time);
    meta.oldest_ancester_time = current_time;

    {
      auto write_hint = cfd->CalculateSSTWriteHint(0);
      mutex_.Unlock();

      SequenceNumber earliest_write_conflict_snapshot;
      std::vector<SequenceNumber> snapshot_seqs =
          snapshots_.GetAll(&earliest_write_conflict_snapshot);
      auto snapshot_checker = snapshot_checker_.get();
      if (use_custom_gc_ && snapshot_checker == nullptr) {
        snapshot_checker = DisableGCSnapshotChecker::Instance();
      }
      std::vector<std::unique_ptr<FragmentedRangeTombstoneIterator>>
          range_del_iters;
      auto range_del_iter =
          mem->NewRangeTombstoneIterator(ro, kMaxSequenceNumber);
      if (range_del_iter != nullptr) {
        range_del_iters.emplace_back(range_del_iter);
      }

      IOStatus io_s;
      TableBuilderOptions tboptions(
          *cfd->ioptions(), mutable_cf_options, cfd->internal_comparator(),
          cfd->int_tbl_prop_collector_factories(),
          GetCompressionFlush(*cfd->ioptions(), mutable_cf_options),
          mutable_cf_options.compression_opts, cfd->GetID(), cfd->GetName(),
          0 /* level */, false /* is_bottommost */,
          TableFileCreationReason::kRecovery, current_time,
          0 /* oldest_key_time */, 0 /* file_creation_time */, db_id_,
          db_session_id_, 0 /* target_file_size */, meta.fd.GetNumber());
      s = BuildTable(
          dbname_, versions_.get(), immutable_db_options_, tboptions,
          file_options_for_compaction_, cfd->table_cache(), iter.get(),
          std::move(range_del_iters), &meta, &blob_file_additions,
          snapshot_seqs, earliest_write_conflict_snapshot, kMaxSequenceNumber,
          snapshot_checker, paranoid_file_checks, cfd->internal_stats(), &io_s,
          io_tracer_, BlobFileCreationReason::kRecovery, &event_logger_, job_id,
          Env::IO_HIGH, nullptr /* table_properties */, write_hint,
          nullptr /*full_history_ts_low*/, &blob_callback_);
      LogFlush(immutable_db_options_.info_log);
      ROCKS_LOG_DEBUG(immutable_db_options_.info_log,
                      "[%s] [WriteLevel0TableForRecovery]"
                      " Level-0 table #%" PRIu64 ": %" PRIu64 " bytes %s",
                      cfd->GetName().c_str(), meta.fd.GetNumber(),
                      meta.fd.GetFileSize(), s.ToString().c_str());
      mutex_.Lock();

      // TODO(AR) is this ok?
      if (!io_s.ok() && s.ok()) {
        s = io_s;
      }
    }
  }
  ReleaseFileNumberFromPendingOutputs(pending_outputs_inserted_elem);

  // Note that if file_size is zero, the file has been deleted and
  // should not be added to the manifest.
  const bool has_output = meta.fd.GetFileSize() > 0;

  constexpr int level = 0;

  if (s.ok() && has_output) {
    edit->AddFile(level, meta.fd.GetNumber(), meta.fd.GetPathId(),
                  meta.fd.GetFileSize(), meta.smallest, meta.largest,
                  meta.fd.smallest_seqno, meta.fd.largest_seqno,
                  meta.marked_for_compaction, meta.temperature,
                  meta.oldest_blob_file_number, meta.oldest_ancester_time,
                  meta.file_creation_time, meta.file_checksum,
                  meta.file_checksum_func_name, meta.min_timestamp,
                  meta.max_timestamp, meta.unique_id);

    for (const auto& blob : blob_file_additions) {
      edit->AddBlobFile(blob);
    }
  }

  InternalStats::CompactionStats stats(CompactionReason::kFlush, 1);
  stats.micros = immutable_db_options_.clock->NowMicros() - start_micros;

  if (has_output) {
    stats.bytes_written = meta.fd.GetFileSize();
    stats.num_output_files = 1;
  }

  const auto& blobs = edit->GetBlobFileAdditions();
  for (const auto& blob : blobs) {
    stats.bytes_written_blob += blob.GetTotalBlobBytes();
  }

  stats.num_output_files_blob = static_cast<int>(blobs.size());

  cfd->internal_stats()->AddCompactionStats(level, Env::Priority::USER, stats);
  cfd->internal_stats()->AddCFStats(
      InternalStats::BYTES_FLUSHED,
      stats.bytes_written + stats.bytes_written_blob);
  RecordTick(stats_, COMPACT_WRITE_BYTES, meta.fd.GetFileSize());
  return s;
}

Status DBImpl::MaybeVerifyFileChecksums() {
  Status s;
#if !defined(ROCKSDB_LITE) && defined(OS_LINUX)
  // TODO: remove the VerifyFileChecksums() call because it's very expensive.
  if (immutable_db_options_.best_efforts_recovery &&
      RocksDbFileChecksumsVerificationEnabledOnRecovery &&
      RocksDbFileChecksumsVerificationEnabledOnRecovery() &&
      immutable_db_options_.file_checksum_gen_factory) {
    s = VerifyFileChecksums(ReadOptions());
    ROCKS_LOG_INFO(immutable_db_options_.info_log,
                   "Verified file checksums: %s\n", s.ToString().c_str());
  }
#endif  // !ROCKSDB_LITE && OS_LINUX
  return s;
}

Status DB::Open(const Options& options, const std::string& dbname, DB** dbptr) {
  DBOptions db_options(options);
  ColumnFamilyOptions cf_options(options);
  std::vector<ColumnFamilyDescriptor> column_families;
  column_families.push_back(
      ColumnFamilyDescriptor(kDefaultColumnFamilyName, cf_options));
  if (db_options.persist_stats_to_disk) {
    column_families.push_back(
        ColumnFamilyDescriptor(kPersistentStatsColumnFamilyName, cf_options));
  }
  std::vector<ColumnFamilyHandle*> handles;
  Status s = DB::Open(db_options, dbname, column_families, &handles, dbptr);
  if (s.ok()) {
    if (db_options.persist_stats_to_disk) {
      assert(handles.size() == 2);
    } else {
      assert(handles.size() == 1);
    }
    // i can delete the handle since DBImpl is always holding a reference to
    // default column family
    if (db_options.persist_stats_to_disk && handles[1] != nullptr) {
      delete handles[1];
    }
    delete handles[0];
  }
  return s;
}

Status DB::Open(const DBOptions& db_options, const std::string& dbname,
                const std::vector<ColumnFamilyDescriptor>& column_families,
                std::vector<ColumnFamilyHandle*>* handles, DB** dbptr) {
  const bool kSeqPerBatch = true;
  const bool kBatchPerTxn = true;
  return DBImpl::Open(db_options, dbname, column_families, handles, dbptr,
                      !kSeqPerBatch, kBatchPerTxn);
}

// TODO: Implement the trimming in flush code path.
// TODO: Perform trimming before inserting into memtable during recovery.
// TODO: Pick files with max_timestamp > trim_ts by each file's timestamp meta
// info, and handle only these files to reduce io.
Status DB::OpenAndTrimHistory(
    const DBOptions& db_options, const std::string& dbname,
    const std::vector<ColumnFamilyDescriptor>& column_families,
    std::vector<ColumnFamilyHandle*>* handles, DB** dbptr,
    std::string trim_ts) {
  assert(dbptr != nullptr);
  assert(handles != nullptr);
  auto validate_options = [&db_options] {
    if (db_options.avoid_flush_during_recovery) {
      return Status::InvalidArgument(
          "avoid_flush_during_recovery incompatible with "
          "OpenAndTrimHistory");
    }
    return Status::OK();
  };
  auto s = validate_options();
  if (!s.ok()) {
    return s;
  }

  DB* db = nullptr;
  s = DB::Open(db_options, dbname, column_families, handles, &db);
  if (!s.ok()) {
    return s;
  }
  assert(db);
  CompactRangeOptions options;
  options.bottommost_level_compaction =
      BottommostLevelCompaction::kForceOptimized;
  auto db_impl = static_cast_with_check<DBImpl>(db);
  for (auto handle : *handles) {
    assert(handle != nullptr);
    auto cfh = static_cast_with_check<ColumnFamilyHandleImpl>(handle);
    auto cfd = cfh->cfd();
    assert(cfd != nullptr);
    // Only compact column families with timestamp enabled
    if (cfd->user_comparator() != nullptr &&
        cfd->user_comparator()->timestamp_size() > 0) {
      s = db_impl->CompactRangeInternal(options, handle, nullptr, nullptr,
                                        trim_ts);
      if (!s.ok()) {
        break;
      }
    }
  }
  auto clean_op = [&handles, &db] {
    for (auto handle : *handles) {
      auto temp_s = db->DestroyColumnFamilyHandle(handle);
      assert(temp_s.ok());
    }
    handles->clear();
    delete db;
  };
  if (!s.ok()) {
    clean_op();
    return s;
  }

  *dbptr = db;
  return s;
}

IOStatus DBImpl::CreateWAL(uint64_t log_file_num, uint64_t recycle_log_number,
                           size_t preallocate_block_size,
                           log::Writer** new_log) {
  IOStatus io_s;
  std::unique_ptr<FSWritableFile> lfile;

  DBOptions db_options =
      BuildDBOptions(immutable_db_options_, mutable_db_options_);
  FileOptions opt_file_options =
      fs_->OptimizeForLogWrite(file_options_, db_options);
  std::string wal_dir = immutable_db_options_.GetWalDir();
  std::string log_fname = LogFileName(wal_dir, log_file_num);

  if (recycle_log_number) {
    ROCKS_LOG_INFO(immutable_db_options_.info_log,
                   "reusing log %" PRIu64 " from recycle list\n",
                   recycle_log_number);
    std::string old_log_fname = LogFileName(wal_dir, recycle_log_number);
    TEST_SYNC_POINT("DBImpl::CreateWAL:BeforeReuseWritableFile1");
    TEST_SYNC_POINT("DBImpl::CreateWAL:BeforeReuseWritableFile2");
    io_s = fs_->ReuseWritableFile(log_fname, old_log_fname, opt_file_options,
                                  &lfile, /*dbg=*/nullptr);
  } else {
    io_s = NewWritableFile(fs_.get(), log_fname, &lfile, opt_file_options);
  }

  if (io_s.ok()) {
    lfile->SetWriteLifeTimeHint(CalculateWALWriteHint());
    lfile->SetPreallocationBlockSize(preallocate_block_size);

    const auto& listeners = immutable_db_options_.listeners;
    FileTypeSet tmp_set = immutable_db_options_.checksum_handoff_file_types;
    std::unique_ptr<WritableFileWriter> file_writer(new WritableFileWriter(
        std::move(lfile), log_fname, opt_file_options,
        immutable_db_options_.clock, io_tracer_, nullptr /* stats */, listeners,
        nullptr, tmp_set.Contains(FileType::kWalFile),
        tmp_set.Contains(FileType::kWalFile)));
    *new_log = new log::Writer(std::move(file_writer), log_file_num,
                               immutable_db_options_.recycle_log_file_num > 0,
                               immutable_db_options_.manual_wal_flush,
                               immutable_db_options_.wal_compression);
    io_s = (*new_log)->AddCompressionTypeRecord();
  }
  return io_s;
}

Status DBImpl::Open(const DBOptions& db_options, const std::string& dbname,
                    const std::vector<ColumnFamilyDescriptor>& column_families,
                    std::vector<ColumnFamilyHandle*>* handles, DB** dbptr,
                    const bool seq_per_batch, const bool batch_per_txn) {
  Status s = ValidateOptionsByTable(db_options, column_families);
  if (!s.ok()) {
    return s;
  }

  s = ValidateOptions(db_options, column_families);
  if (!s.ok()) {
    return s;
  }

  *dbptr = nullptr;
  assert(handles);
  handles->clear();

  size_t max_write_buffer_size = 0;
  for (auto cf : column_families) {
    max_write_buffer_size =
        std::max(max_write_buffer_size, cf.options.write_buffer_size);
  }

  DBImpl* impl = new DBImpl(db_options, dbname, seq_per_batch, batch_per_txn);
  s = impl->env_->CreateDirIfMissing(impl->immutable_db_options_.GetWalDir());
  if (s.ok()) {
    std::vector<std::string> paths;
    for (auto& db_path : impl->immutable_db_options_.db_paths) {
      paths.emplace_back(db_path.path);
    }
    for (auto& cf : column_families) {
      for (auto& cf_path : cf.options.cf_paths) {
        paths.emplace_back(cf_path.path);
      }
    }
    for (auto& path : paths) {
      s = impl->env_->CreateDirIfMissing(path);
      if (!s.ok()) {
        break;
      }
    }

    // For recovery from NoSpace() error, we can only handle
    // the case where the database is stored in a single path
    if (paths.size() <= 1) {
      impl->error_handler_.EnableAutoRecovery();
    }
  }
  if (s.ok()) {
    s = impl->CreateArchivalDirectory();
  }
  if (!s.ok()) {
    delete impl;
    return s;
  }

  impl->wal_in_db_path_ = impl->immutable_db_options_.IsWalDirSameAsDBPath();
  RecoveryContext recovery_ctx;
  impl->mutex_.Lock();

  // Handles create_if_missing, error_if_exists
  uint64_t recovered_seq(kMaxSequenceNumber);
  s = impl->Recover(column_families, false, false, false, &recovered_seq,
                    &recovery_ctx);
  if (s.ok()) {
    uint64_t new_log_number = impl->versions_->NewFileNumber();
    log::Writer* new_log = nullptr;
    const size_t preallocate_block_size =
        impl->GetWalPreallocateBlockSize(max_write_buffer_size);
    s = impl->CreateWAL(new_log_number, 0 /*recycle_log_number*/,
                        preallocate_block_size, &new_log);
    if (s.ok()) {
      InstrumentedMutexLock wl(&impl->log_write_mutex_);
      impl->logfile_number_ = new_log_number;
      assert(new_log != nullptr);
      assert(impl->logs_.empty());
      impl->logs_.emplace_back(new_log_number, new_log);
    }

    if (s.ok()) {
      if (impl->two_write_queues_) {
        impl->log_write_mutex_.Lock();
      }
      impl->alive_log_files_.push_back(
          DBImpl::LogFileNumberSize(impl->logfile_number_));
      impl->alive_log_files_tail_ = impl->alive_log_files_.rbegin();
      if (impl->two_write_queues_) {
        impl->log_write_mutex_.Unlock();
      }
    }
    if (s.ok()) {
      // In WritePrepared there could be gap in sequence numbers. This breaks
      // the trick we use in kPointInTimeRecovery which assumes the first seq in
      // the log right after the corrupted log is one larger than the last seq
      // we read from the wals. To let this trick keep working, we add a dummy
      // entry with the expected sequence to the first log right after recovery.
      // In non-WritePrepared case also the new log after recovery could be
      // empty, and thus missing the consecutive seq hint to distinguish
      // middle-log corruption to corrupted-log-remained-after-recovery. This
      // case also will be addressed by a dummy write.
      if (recovered_seq != kMaxSequenceNumber) {
        WriteBatch empty_batch;
        WriteBatchInternal::SetSequence(&empty_batch, recovered_seq);
        WriteOptions write_options;
        uint64_t log_used, log_size;
        log::Writer* log_writer = impl->logs_.back().writer;
        s = impl->WriteToWAL(empty_batch, log_writer, &log_used, &log_size,
                             Env::IO_TOTAL, /*with_db_mutex==*/true);
        if (s.ok()) {
          // Need to fsync, otherwise it might get lost after a power reset.
          s = impl->FlushWAL(false);
          TEST_SYNC_POINT_CALLBACK("DBImpl::Open::BeforeSyncWAL", /*arg=*/&s);
          if (s.ok()) {
            s = log_writer->file()->Sync(impl->immutable_db_options_.use_fsync);
          }
        }
      }
    }
  }
  if (s.ok()) {
    s = impl->LogAndApplyForRecovery(recovery_ctx);
  }

  if (s.ok() && impl->immutable_db_options_.persist_stats_to_disk) {
    impl->mutex_.AssertHeld();
    s = impl->InitPersistStatsColumnFamily();
  }

  if (s.ok()) {
    // set column family handles
    for (auto cf : column_families) {
      auto cfd =
          impl->versions_->GetColumnFamilySet()->GetColumnFamily(cf.name);
      if (cfd != nullptr) {
        handles->push_back(
            new ColumnFamilyHandleImpl(cfd, impl, &impl->mutex_));
        impl->NewThreadStatusCfInfo(cfd);
      } else {
        if (db_options.create_missing_column_families) {
          // missing column family, create it
          ColumnFamilyHandle* handle = nullptr;
          impl->mutex_.Unlock();
          s = impl->CreateColumnFamily(cf.options, cf.name, &handle);
          impl->mutex_.Lock();
          if (s.ok()) {
            handles->push_back(handle);
          } else {
            break;
          }
        } else {
          s = Status::InvalidArgument("Column family not found", cf.name);
          break;
        }
      }
    }
  }

  if (s.ok()) {
    SuperVersionContext sv_context(/* create_superversion */ true);
    for (auto cfd : *impl->versions_->GetColumnFamilySet()) {
      impl->InstallSuperVersionAndScheduleWork(
          cfd, &sv_context, *cfd->GetLatestMutableCFOptions());
    }
    sv_context.Clean();
  }

  if (s.ok() && impl->immutable_db_options_.persist_stats_to_disk) {
    // try to read format version
    s = impl->PersistentStatsProcessFormatVersion();
  }

  if (s.ok()) {
    for (auto cfd : *impl->versions_->GetColumnFamilySet()) {
      if (cfd->ioptions()->compaction_style == kCompactionStyleFIFO) {
        auto* vstorage = cfd->current()->storage_info();
        for (int i = 1; i < vstorage->num_levels(); ++i) {
          int num_files = vstorage->NumLevelFiles(i);
          if (num_files > 0) {
            s = Status::InvalidArgument(
                "Not all files are at level 0. Cannot "
                "open with FIFO compaction style.");
            break;
          }
        }
      }
      if (!cfd->mem()->IsSnapshotSupported()) {
        impl->is_snapshot_supported_ = false;
      }
      if (cfd->ioptions()->merge_operator != nullptr &&
          !cfd->mem()->IsMergeOperatorSupported()) {
        s = Status::InvalidArgument(
            "The memtable of column family %s does not support merge operator "
            "its options.merge_operator is non-null",
            cfd->GetName().c_str());
      }
      if (!s.ok()) {
        break;
      }
    }
  }
  TEST_SYNC_POINT("DBImpl::Open:Opened");
  Status persist_options_status;
  if (s.ok()) {
    // Persist RocksDB Options before scheduling the compaction.
    // The WriteOptionsFile() will release and lock the mutex internally.
    persist_options_status = impl->WriteOptionsFile(
        false /*need_mutex_lock*/, false /*need_enter_write_thread*/);

    *dbptr = impl;
    impl->opened_successfully_ = true;
    impl->DeleteObsoleteFiles();
    TEST_SYNC_POINT("DBImpl::Open:AfterDeleteFiles");
    impl->MaybeScheduleFlushOrCompaction();
  } else {
    persist_options_status.PermitUncheckedError();
  }
  impl->mutex_.Unlock();

#ifndef ROCKSDB_LITE
  auto sfm = static_cast<SstFileManagerImpl*>(
      impl->immutable_db_options_.sst_file_manager.get());
  if (s.ok() && sfm) {
    // Set Statistics ptr for SstFileManager to dump the stats of
    // DeleteScheduler.
    sfm->SetStatisticsPtr(impl->immutable_db_options_.statistics);
    ROCKS_LOG_INFO(impl->immutable_db_options_.info_log,
                   "SstFileManager instance %p", sfm);

    // Notify SstFileManager about all sst files that already exist in
    // db_paths[0] and cf_paths[0] when the DB is opened.

    // SstFileManagerImpl needs to know sizes of the files. For files whose size
    // we already know (sst files that appear in manifest - typically that's the
    // vast majority of all files), we'll pass the size to SstFileManager.
    // For all other files SstFileManager will query the size from filesystem.

    std::vector<LiveFileMetaData> metadata;

    // TODO: Once GetLiveFilesMetaData supports blob files, update the logic
    // below to get known_file_sizes for blob files.
    impl->mutex_.Lock();
    impl->versions_->GetLiveFilesMetaData(&metadata);
    impl->mutex_.Unlock();

    std::unordered_map<std::string, uint64_t> known_file_sizes;
    for (const auto& md : metadata) {
      std::string name = md.name;
      if (!name.empty() && name[0] == '/') {
        name = name.substr(1);
      }
      known_file_sizes[name] = md.size;
    }

    std::vector<std::string> paths;
    paths.emplace_back(impl->immutable_db_options_.db_paths[0].path);
    for (auto& cf : column_families) {
      if (!cf.options.cf_paths.empty()) {
        paths.emplace_back(cf.options.cf_paths[0].path);
      }
    }
    // Remove duplicate paths.
    std::sort(paths.begin(), paths.end());
    paths.erase(std::unique(paths.begin(), paths.end()), paths.end());
    for (auto& path : paths) {
      std::vector<std::string> existing_files;
      impl->immutable_db_options_.env->GetChildren(path, &existing_files)
          .PermitUncheckedError();  //**TODO: What do to on error?
      for (auto& file_name : existing_files) {
        uint64_t file_number;
        FileType file_type;
        std::string file_path = path + "/" + file_name;
        if (ParseFileName(file_name, &file_number, &file_type) &&
            (file_type == kTableFile || file_type == kBlobFile)) {
          // TODO: Check for errors from OnAddFile?
          if (known_file_sizes.count(file_name)) {
            // We're assuming that each sst file name exists in at most one of
            // the paths.
            sfm->OnAddFile(file_path, known_file_sizes.at(file_name))
                .PermitUncheckedError();
          } else {
            sfm->OnAddFile(file_path).PermitUncheckedError();
          }
        }
      }
    }

    // Reserve some disk buffer space. This is a heuristic - when we run out
    // of disk space, this ensures that there is atleast write_buffer_size
    // amount of free space before we resume DB writes. In low disk space
    // conditions, we want to avoid a lot of small L0 files due to frequent
    // WAL write failures and resultant forced flushes
    sfm->ReserveDiskBuffer(max_write_buffer_size,
                           impl->immutable_db_options_.db_paths[0].path);
  }

#endif  // !ROCKSDB_LITE

  if (s.ok()) {
    ROCKS_LOG_HEADER(impl->immutable_db_options_.info_log, "DB pointer %p",
                     impl);
    LogFlush(impl->immutable_db_options_.info_log);
    assert(impl->TEST_WALBufferIsEmpty());
    // If the assert above fails then we need to FlushWAL before returning
    // control back to the user.
    if (!persist_options_status.ok()) {
      s = Status::IOError(
          "DB::Open() failed --- Unable to persist Options file",
          persist_options_status.ToString());
    }
  }
  if (!s.ok()) {
    ROCKS_LOG_WARN(impl->immutable_db_options_.info_log,
                   "DB::Open() failed: %s", s.ToString().c_str());
  }
  if (s.ok()) {
    s = impl->StartPeriodicWorkScheduler();
  }
  if (!s.ok()) {
    for (auto* h : *handles) {
      delete h;
    }
    handles->clear();
    delete impl;
    *dbptr = nullptr;
  }
  return s;
}
}  // namespace ROCKSDB_NAMESPACE<|MERGE_RESOLUTION|>--- conflicted
+++ resolved
@@ -532,8 +532,14 @@
   if (!s.ok()) {
     return s;
   }
-<<<<<<< HEAD
-  s = SetDBId(read_only);
+  if (immutable_db_options_.verify_sst_unique_id_in_manifest) {
+    s = VerifySstUniqueIdInManifest();
+    if (!s.ok()) {
+      return s;
+    }
+  }
+  s = SetDBId(read_only, recovery_ctx);
+#if 0
   // RocksDB-Cloud skips DeleteUnreferencedSstFiles() for a couple of reasons:
   // 1) Similar functionality already exists in
   // CloudEnvImpl::DeleteInvisibleFiles().
@@ -542,16 +548,6 @@
   // 3) DeleteUnreferencedSstFiles() writes to the MANIFEST and we need to avoid
   // that when opening an existing database. This is important for physical
   // replication, where MANIFEST tracks an external log.
-#if 0
-=======
-  if (immutable_db_options_.verify_sst_unique_id_in_manifest) {
-    s = VerifySstUniqueIdInManifest();
-    if (!s.ok()) {
-      return s;
-    }
-  }
-  s = SetDBId(read_only, recovery_ctx);
->>>>>>> 8e0f4952
   if (s.ok() && !read_only) {
     s = DeleteUnreferencedSstFiles(recovery_ctx);
   }
@@ -860,9 +856,12 @@
 Status DBImpl::LogAndApplyForRecovery(const RecoveryContext& recovery_ctx) {
   mutex_.AssertHeld();
   assert(versions_->descriptor_log_ == nullptr);
-  Status s = versions_->LogAndApply(
-      recovery_ctx.cfds_, recovery_ctx.mutable_cf_opts_,
-      recovery_ctx.edit_lists_, &mutex_, directories_.GetDbDir());
+  Status s;
+  if (!recovery_ctx.edit_lists_.empty()) {
+    s = versions_->LogAndApply(
+        recovery_ctx.cfds_, recovery_ctx.mutable_cf_opts_,
+        recovery_ctx.edit_lists_, &mutex_, directories_.GetDbDir());
+  }
   if (s.ok() && !(recovery_ctx.files_to_delete_.empty())) {
     mutex_.Unlock();
     for (const auto& fname : recovery_ctx.files_to_delete_) {
@@ -1340,59 +1339,28 @@
       versions_->MarkFileNumberUsed(max_wal_number + 1);
       assert(recovery_ctx != nullptr);
 
-<<<<<<< HEAD
-      size_t total_entries = 0;
-      autovector<ColumnFamilyData*> cfds;
-      autovector<const MutableCFOptions*> cf_opts;
-      autovector<autovector<VersionEdit*>> edit_lists;
-=======
->>>>>>> 8e0f4952
       for (auto* cfd : *versions_->GetColumnFamilySet()) {
         auto iter = version_edits.find(cfd->GetID());
         assert(iter != version_edits.end());
-<<<<<<< HEAD
-        edit_lists.push_back({&iter->second});
-        total_entries += iter->second.NumEntries();
-      }
-
-      std::unique_ptr<VersionEdit> wal_deletion;
-      if (flushed) {
-        wal_deletion = std::make_unique<VersionEdit>();
-        if (immutable_db_options_.track_and_verify_wals_in_manifest) {
-          wal_deletion->DeleteWalsBefore(max_wal_number + 1);
-=======
-        recovery_ctx->UpdateVersionEdits(cfd, iter->second);
+        if (iter->second.NumEntries() > 0) {
+          recovery_ctx->UpdateVersionEdits(cfd, iter->second);
+        }
       }
 
       if (flushed) {
         VersionEdit wal_deletion;
         if (immutable_db_options_.track_and_verify_wals_in_manifest) {
           wal_deletion.DeleteWalsBefore(max_wal_number + 1);
->>>>>>> 8e0f4952
         }
         if (!allow_2pc()) {
           // In non-2pc mode, flushing the memtables of the column families
           // means we can advance min_log_number_to_keep.
-<<<<<<< HEAD
-          wal_deletion->SetMinLogNumberToKeep(max_wal_number + 1);
-        }
-        edit_lists.back().push_back(wal_deletion.get());
-      }
-
-      if (flushed || total_entries > 0) {
-        // write MANIFEST with update, only if we have something to write
-        status = versions_->LogAndApply(cfds, cf_opts, edit_lists, &mutex_,
-                                        directories_.GetDbDir(),
-                                        /*new_descriptor_log=*/true);
-      }
-=======
           wal_deletion.SetMinLogNumberToKeep(max_wal_number + 1);
         }
         assert(versions_->GetColumnFamilySet() != nullptr);
         recovery_ctx->UpdateVersionEdits(
             versions_->GetColumnFamilySet()->GetDefault(), wal_deletion);
       }
->>>>>>> 8e0f4952
     }
   }
 
