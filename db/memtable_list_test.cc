--- conflicted
+++ resolved
@@ -100,11 +100,7 @@
 
     VersionSet versions(dbname, &immutable_db_options, env_options,
                         table_cache.get(), &write_buffer_manager,
-<<<<<<< HEAD
-                        &write_controller);
-=======
                         &write_controller, /*block_cache_tracer=*/nullptr);
->>>>>>> e3a82bb9
     std::vector<ColumnFamilyDescriptor> cf_descs;
     cf_descs.emplace_back(kDefaultColumnFamilyName, ColumnFamilyOptions());
     cf_descs.emplace_back("one", ColumnFamilyOptions());
@@ -121,17 +117,11 @@
     // Create dummy mutex.
     InstrumentedMutex mutex;
     InstrumentedMutexLock l(&mutex);
-<<<<<<< HEAD
-    return list->TryInstallMemtableFlushResults(
-        cfd, mutable_cf_options, m, &dummy_prep_tracker, &versions, &mutex,
-        file_num, to_delete, nullptr, &log_buffer);
-=======
     std::list<std::unique_ptr<FlushJobInfo>> flush_jobs_info;
     Status s = list->TryInstallMemtableFlushResults(
         cfd, mutable_cf_options, m, &dummy_prep_tracker, &versions, &mutex,
         file_num, to_delete, nullptr, &log_buffer, &flush_jobs_info);
     return s;
->>>>>>> e3a82bb9
   }
 
   // Calls MemTableList::InstallMemtableFlushResults() and sets up all
