//  Copyright (c) 2011-present, Facebook, Inc.  All rights reserved.
//  This source code is licensed under both the GPLv2 (found in the
//  COPYING file in the root directory) and Apache 2.0 License
//  (found in the LICENSE.Apache file in the root directory).
//
// Copyright (c) 2011 The LevelDB Authors. All rights reserved.
// Use of this source code is governed by a BSD-style license that can be
// found in the LICENSE file. See the AUTHORS file for names of contributors.

// Introduction of SyncPoint effectively disabled building and running this test
// in Release build.
// which is a pity, it is a good test
#include <fcntl.h>
#include <algorithm>
#include <set>
#include <thread>
#include <unordered_set>
#include <utility>
#ifndef OS_WIN
#include <unistd.h>
#endif
#ifdef OS_SOLARIS
#include <alloca.h>
#endif

#include "cache/lru_cache.h"
#include "db/blob/blob_index.h"
#include "db/db_impl/db_impl.h"
#include "db/db_test_util.h"
#include "db/dbformat.h"
#include "db/job_context.h"
#include "db/version_set.h"
#include "db/write_batch_internal.h"
#include "env/mock_env.h"
#include "file/filename.h"
#include "memtable/hash_linklist_rep.h"
#include "monitoring/thread_status_util.h"
#include "port/port.h"
#include "port/stack_trace.h"
#include "rocksdb/cache.h"
#include "rocksdb/compaction_filter.h"
#include "rocksdb/convenience.h"
#include "rocksdb/db.h"
#include "rocksdb/env.h"
#include "rocksdb/experimental.h"
#include "rocksdb/filter_policy.h"
#include "rocksdb/options.h"
#include "rocksdb/perf_context.h"
#include "rocksdb/slice.h"
#include "rocksdb/slice_transform.h"
#include "rocksdb/snapshot.h"
#include "rocksdb/table.h"
#include "rocksdb/table_properties.h"
#include "rocksdb/thread_status.h"
#include "rocksdb/utilities/checkpoint.h"
#include "rocksdb/utilities/optimistic_transaction_db.h"
#include "rocksdb/utilities/write_batch_with_index.h"
#include "table/mock_table.h"
#include "table/scoped_arena_iterator.h"
#include "test_util/sync_point.h"
#include "test_util/testharness.h"
#include "test_util/testutil.h"
#include "util/compression.h"
#include "util/mutexlock.h"
#include "util/random.h"
#include "util/rate_limiter.h"
#include "util/string_util.h"
#include "utilities/merge_operators.h"

namespace ROCKSDB_NAMESPACE {

// Note that whole DBTest and its child classes disable fsync on files
// and directories for speed.
// If fsync needs to be covered in a test, put it in other places.
class DBTest : public DBTestBase {
 public:
  DBTest() : DBTestBase("/db_test", /*env_do_fsync=*/false) {}
};

class DBTestWithParam
    : public DBTest,
      public testing::WithParamInterface<std::tuple<uint32_t, bool>> {
 public:
  DBTestWithParam() {
    max_subcompactions_ = std::get<0>(GetParam());
    exclusive_manual_compaction_ = std::get<1>(GetParam());
  }

  // Required if inheriting from testing::WithParamInterface<>
  static void SetUpTestCase() {}
  static void TearDownTestCase() {}

  uint32_t max_subcompactions_;
  bool exclusive_manual_compaction_;
};

TEST_F(DBTest, MockEnvTest) {
  std::unique_ptr<MockEnv> env{new MockEnv(Env::Default())};
  Options options;
  options.create_if_missing = true;
  options.env = env.get();
  DB* db;

  const Slice keys[] = {Slice("aaa"), Slice("bbb"), Slice("ccc")};
  const Slice vals[] = {Slice("foo"), Slice("bar"), Slice("baz")};

  ASSERT_OK(DB::Open(options, "/dir/db", &db));
  for (size_t i = 0; i < 3; ++i) {
    ASSERT_OK(db->Put(WriteOptions(), keys[i], vals[i]));
  }

  for (size_t i = 0; i < 3; ++i) {
    std::string res;
    ASSERT_OK(db->Get(ReadOptions(), keys[i], &res));
    ASSERT_TRUE(res == vals[i]);
  }

  Iterator* iterator = db->NewIterator(ReadOptions());
  iterator->SeekToFirst();
  for (size_t i = 0; i < 3; ++i) {
    ASSERT_TRUE(iterator->Valid());
    ASSERT_TRUE(keys[i] == iterator->key());
    ASSERT_TRUE(vals[i] == iterator->value());
    iterator->Next();
  }
  ASSERT_TRUE(!iterator->Valid());
  delete iterator;

// TEST_FlushMemTable() is not supported in ROCKSDB_LITE
#ifndef ROCKSDB_LITE
  DBImpl* dbi = static_cast_with_check<DBImpl>(db);
  ASSERT_OK(dbi->TEST_FlushMemTable());

  for (size_t i = 0; i < 3; ++i) {
    std::string res;
    ASSERT_OK(db->Get(ReadOptions(), keys[i], &res));
    ASSERT_TRUE(res == vals[i]);
  }
#endif  // ROCKSDB_LITE

  delete db;
}

// NewMemEnv returns nullptr in ROCKSDB_LITE since class InMemoryEnv isn't
// defined.
#ifndef ROCKSDB_LITE
TEST_F(DBTest, MemEnvTest) {
  std::unique_ptr<Env> env{NewMemEnv(Env::Default())};
  Options options;
  options.create_if_missing = true;
  options.env = env.get();
  DB* db;

  const Slice keys[] = {Slice("aaa"), Slice("bbb"), Slice("ccc")};
  const Slice vals[] = {Slice("foo"), Slice("bar"), Slice("baz")};

  ASSERT_OK(DB::Open(options, "/dir/db", &db));
  for (size_t i = 0; i < 3; ++i) {
    ASSERT_OK(db->Put(WriteOptions(), keys[i], vals[i]));
  }

  for (size_t i = 0; i < 3; ++i) {
    std::string res;
    ASSERT_OK(db->Get(ReadOptions(), keys[i], &res));
    ASSERT_TRUE(res == vals[i]);
  }

  Iterator* iterator = db->NewIterator(ReadOptions());
  iterator->SeekToFirst();
  for (size_t i = 0; i < 3; ++i) {
    ASSERT_TRUE(iterator->Valid());
    ASSERT_TRUE(keys[i] == iterator->key());
    ASSERT_TRUE(vals[i] == iterator->value());
    iterator->Next();
  }
  ASSERT_TRUE(!iterator->Valid());
  delete iterator;

  DBImpl* dbi = static_cast_with_check<DBImpl>(db);
  ASSERT_OK(dbi->TEST_FlushMemTable());

  for (size_t i = 0; i < 3; ++i) {
    std::string res;
    ASSERT_OK(db->Get(ReadOptions(), keys[i], &res));
    ASSERT_TRUE(res == vals[i]);
  }

  delete db;

  options.create_if_missing = false;
  ASSERT_OK(DB::Open(options, "/dir/db", &db));
  for (size_t i = 0; i < 3; ++i) {
    std::string res;
    ASSERT_OK(db->Get(ReadOptions(), keys[i], &res));
    ASSERT_TRUE(res == vals[i]);
  }
  delete db;
}
#endif  // ROCKSDB_LITE

TEST_F(DBTest, WriteEmptyBatch) {
  Options options = CurrentOptions();
  options.env = env_;
  options.write_buffer_size = 100000;
  CreateAndReopenWithCF({"pikachu"}, options);

  ASSERT_OK(Put(1, "foo", "bar"));
  WriteOptions wo;
  wo.sync = true;
  wo.disableWAL = false;
  WriteBatch empty_batch;
  ASSERT_OK(dbfull()->Write(wo, &empty_batch));

  // make sure we can re-open it.
  ASSERT_OK(TryReopenWithColumnFamilies({"default", "pikachu"}, options));
  ASSERT_EQ("bar", Get(1, "foo"));
}

TEST_F(DBTest, SkipDelay) {
  Options options = CurrentOptions();
  options.env = env_;
  options.write_buffer_size = 100000;
  CreateAndReopenWithCF({"pikachu"}, options);

  for (bool sync : {true, false}) {
    for (bool disableWAL : {true, false}) {
      if (sync && disableWAL) {
        // sync and disableWAL is incompatible.
        continue;
      }
      // Use a small number to ensure a large delay that is still effective
      // when we do Put
      // TODO(myabandeh): this is time dependent and could potentially make
      // the test flaky
      auto token = dbfull()->TEST_write_controler().GetDelayToken(1);
      std::atomic<int> sleep_count(0);
      ROCKSDB_NAMESPACE::SyncPoint::GetInstance()->SetCallBack(
          "DBImpl::DelayWrite:Sleep",
          [&](void* /*arg*/) { sleep_count.fetch_add(1); });
      std::atomic<int> wait_count(0);
      ROCKSDB_NAMESPACE::SyncPoint::GetInstance()->SetCallBack(
          "DBImpl::DelayWrite:Wait",
          [&](void* /*arg*/) { wait_count.fetch_add(1); });
      ROCKSDB_NAMESPACE::SyncPoint::GetInstance()->EnableProcessing();

      WriteOptions wo;
      wo.sync = sync;
      wo.disableWAL = disableWAL;
      wo.no_slowdown = true;
      dbfull()->Put(wo, "foo", "bar");
      // We need the 2nd write to trigger delay. This is because delay is
      // estimated based on the last write size which is 0 for the first write.
      ASSERT_NOK(dbfull()->Put(wo, "foo2", "bar2"));
      ASSERT_GE(sleep_count.load(), 0);
      ASSERT_GE(wait_count.load(), 0);
      token.reset();

      token = dbfull()->TEST_write_controler().GetDelayToken(1000000000);
      wo.no_slowdown = false;
      ASSERT_OK(dbfull()->Put(wo, "foo3", "bar3"));
      ASSERT_GE(sleep_count.load(), 1);
      token.reset();
    }
  }
}

TEST_F(DBTest, MixedSlowdownOptions) {
  Options options = CurrentOptions();
  options.env = env_;
  options.write_buffer_size = 100000;
  CreateAndReopenWithCF({"pikachu"}, options);
  std::vector<port::Thread> threads;
  std::atomic<int> thread_num(0);

  std::function<void()> write_slowdown_func = [&]() {
    int a = thread_num.fetch_add(1);
    std::string key = "foo" + std::to_string(a);
    WriteOptions wo;
    wo.no_slowdown = false;
    ASSERT_OK(dbfull()->Put(wo, key, "bar"));
  };
  std::function<void()> write_no_slowdown_func = [&]() {
    int a = thread_num.fetch_add(1);
    std::string key = "foo" + std::to_string(a);
    WriteOptions wo;
    wo.no_slowdown = true;
    ASSERT_NOK(dbfull()->Put(wo, key, "bar"));
  };
  // Use a small number to ensure a large delay that is still effective
  // when we do Put
  // TODO(myabandeh): this is time dependent and could potentially make
  // the test flaky
  auto token = dbfull()->TEST_write_controler().GetDelayToken(1);
  std::atomic<int> sleep_count(0);
  ROCKSDB_NAMESPACE::SyncPoint::GetInstance()->SetCallBack(
      "DBImpl::DelayWrite:BeginWriteStallDone", [&](void* /*arg*/) {
        sleep_count.fetch_add(1);
        if (threads.empty()) {
          for (int i = 0; i < 2; ++i) {
            threads.emplace_back(write_slowdown_func);
          }
          for (int i = 0; i < 2; ++i) {
            threads.emplace_back(write_no_slowdown_func);
          }
        }
      });
  ROCKSDB_NAMESPACE::SyncPoint::GetInstance()->EnableProcessing();

  WriteOptions wo;
  wo.sync = false;
  wo.disableWAL = false;
  wo.no_slowdown = false;
  dbfull()->Put(wo, "foo", "bar");
  // We need the 2nd write to trigger delay. This is because delay is
  // estimated based on the last write size which is 0 for the first write.
  ASSERT_OK(dbfull()->Put(wo, "foo2", "bar2"));
          token.reset();

  for (auto& t : threads) {
    t.join();
  }
  ASSERT_GE(sleep_count.load(), 1);

  wo.no_slowdown = true;
  ASSERT_OK(dbfull()->Put(wo, "foo3", "bar"));
}

TEST_F(DBTest, MixedSlowdownOptionsInQueue) {
  Options options = CurrentOptions();
  options.env = env_;
  options.write_buffer_size = 100000;
  CreateAndReopenWithCF({"pikachu"}, options);
  std::vector<port::Thread> threads;
  std::atomic<int> thread_num(0);

  std::function<void()> write_no_slowdown_func = [&]() {
    int a = thread_num.fetch_add(1);
    std::string key = "foo" + std::to_string(a);
    WriteOptions wo;
    wo.no_slowdown = true;
    ASSERT_NOK(dbfull()->Put(wo, key, "bar"));
  };
  // Use a small number to ensure a large delay that is still effective
  // when we do Put
  // TODO(myabandeh): this is time dependent and could potentially make
  // the test flaky
  auto token = dbfull()->TEST_write_controler().GetDelayToken(1);
  std::atomic<int> sleep_count(0);
  ROCKSDB_NAMESPACE::SyncPoint::GetInstance()->SetCallBack(
      "DBImpl::DelayWrite:Sleep", [&](void* /*arg*/) {
        sleep_count.fetch_add(1);
        if (threads.empty()) {
          for (int i = 0; i < 2; ++i) {
            threads.emplace_back(write_no_slowdown_func);
          }
          // Sleep for 2s to allow the threads to insert themselves into the
          // write queue
          env_->SleepForMicroseconds(3000000ULL);
        }
      });
  std::atomic<int> wait_count(0);
  ROCKSDB_NAMESPACE::SyncPoint::GetInstance()->SetCallBack(
      "DBImpl::DelayWrite:Wait",
      [&](void* /*arg*/) { wait_count.fetch_add(1); });
  ROCKSDB_NAMESPACE::SyncPoint::GetInstance()->EnableProcessing();

  WriteOptions wo;
  wo.sync = false;
  wo.disableWAL = false;
  wo.no_slowdown = false;
  dbfull()->Put(wo, "foo", "bar");
  // We need the 2nd write to trigger delay. This is because delay is
  // estimated based on the last write size which is 0 for the first write.
  ASSERT_OK(dbfull()->Put(wo, "foo2", "bar2"));
          token.reset();

  for (auto& t : threads) {
    t.join();
  }
  ASSERT_EQ(sleep_count.load(), 1);
  ASSERT_GE(wait_count.load(), 0);
}

TEST_F(DBTest, MixedSlowdownOptionsStop) {
  Options options = CurrentOptions();
  options.env = env_;
  options.write_buffer_size = 100000;
  CreateAndReopenWithCF({"pikachu"}, options);
  std::vector<port::Thread> threads;
  std::atomic<int> thread_num(0);

  std::function<void()> write_slowdown_func = [&]() {
    int a = thread_num.fetch_add(1);
    std::string key = "foo" + std::to_string(a);
    WriteOptions wo;
    wo.no_slowdown = false;
    ASSERT_OK(dbfull()->Put(wo, key, "bar"));
  };
  std::function<void()> write_no_slowdown_func = [&]() {
    int a = thread_num.fetch_add(1);
    std::string key = "foo" + std::to_string(a);
    WriteOptions wo;
    wo.no_slowdown = true;
    ASSERT_NOK(dbfull()->Put(wo, key, "bar"));
  };
  std::function<void()> wakeup_writer = [&]() {
    dbfull()->mutex_.Lock();
    dbfull()->bg_cv_.SignalAll();
    dbfull()->mutex_.Unlock();
  };
  // Use a small number to ensure a large delay that is still effective
  // when we do Put
  // TODO(myabandeh): this is time dependent and could potentially make
  // the test flaky
  auto token = dbfull()->TEST_write_controler().GetStopToken();
  std::atomic<int> wait_count(0);
  ROCKSDB_NAMESPACE::SyncPoint::GetInstance()->SetCallBack(
      "DBImpl::DelayWrite:Wait", [&](void* /*arg*/) {
        wait_count.fetch_add(1);
        if (threads.empty()) {
          for (int i = 0; i < 2; ++i) {
            threads.emplace_back(write_slowdown_func);
          }
          for (int i = 0; i < 2; ++i) {
            threads.emplace_back(write_no_slowdown_func);
          }
          // Sleep for 2s to allow the threads to insert themselves into the
          // write queue
          env_->SleepForMicroseconds(3000000ULL);
        }
        token.reset();
        threads.emplace_back(wakeup_writer);
      });
  ROCKSDB_NAMESPACE::SyncPoint::GetInstance()->EnableProcessing();

  WriteOptions wo;
  wo.sync = false;
  wo.disableWAL = false;
  wo.no_slowdown = false;
  dbfull()->Put(wo, "foo", "bar");
  // We need the 2nd write to trigger delay. This is because delay is
  // estimated based on the last write size which is 0 for the first write.
  ASSERT_OK(dbfull()->Put(wo, "foo2", "bar2"));
          token.reset();

  for (auto& t : threads) {
    t.join();
  }
  ASSERT_GE(wait_count.load(), 1);

  wo.no_slowdown = true;
  ASSERT_OK(dbfull()->Put(wo, "foo3", "bar"));
}
#ifndef ROCKSDB_LITE

TEST_F(DBTest, LevelLimitReopen) {
  Options options = CurrentOptions();
  CreateAndReopenWithCF({"pikachu"}, options);

  const std::string value(1024 * 1024, ' ');
  int i = 0;
  while (NumTableFilesAtLevel(2, 1) == 0) {
    ASSERT_OK(Put(1, Key(i++), value));
  }

  options.num_levels = 1;
  options.max_bytes_for_level_multiplier_additional.resize(1, 1);
  Status s = TryReopenWithColumnFamilies({"default", "pikachu"}, options);
  ASSERT_EQ(s.IsInvalidArgument(), true);
  ASSERT_EQ(s.ToString(),
            "Invalid argument: db has more levels than options.num_levels");

  options.num_levels = 10;
  options.max_bytes_for_level_multiplier_additional.resize(10, 1);
  ASSERT_OK(TryReopenWithColumnFamilies({"default", "pikachu"}, options));
}
#endif  // ROCKSDB_LITE


TEST_F(DBTest, PutSingleDeleteGet) {
  do {
    CreateAndReopenWithCF({"pikachu"}, CurrentOptions());
    ASSERT_OK(Put(1, "foo", "v1"));
    ASSERT_EQ("v1", Get(1, "foo"));
    ASSERT_OK(Put(1, "foo2", "v2"));
    ASSERT_EQ("v2", Get(1, "foo2"));
    ASSERT_OK(SingleDelete(1, "foo"));
    ASSERT_EQ("NOT_FOUND", Get(1, "foo"));
    // Skip FIFO and universal compaction beccause they do not apply to the test
    // case. Skip MergePut because single delete does not get removed when it
    // encounters a merge.
  } while (ChangeOptions(kSkipFIFOCompaction | kSkipUniversalCompaction |
                         kSkipMergePut));
}

#ifdef AWS_DO_NOT_RUN
TEST_F(DBTest, ReadFromPersistedTier) {
  do {
    Random rnd(301);
    Options options = CurrentOptions();
    for (int disableWAL = 0; disableWAL <= 1; ++disableWAL) {
      CreateAndReopenWithCF({"pikachu"}, options);
      WriteOptions wopt;
      wopt.disableWAL = (disableWAL == 1);
      // 1st round: put but not flush
      ASSERT_OK(db_->Put(wopt, handles_[1], "foo", "first"));
      ASSERT_OK(db_->Put(wopt, handles_[1], "bar", "one"));
      ASSERT_EQ("first", Get(1, "foo"));
      ASSERT_EQ("one", Get(1, "bar"));

      // Read directly from persited data.
      ReadOptions ropt;
      ropt.read_tier = kPersistedTier;
      std::string value;
      if (wopt.disableWAL) {
        // as data has not yet being flushed, we expect not found.
        ASSERT_TRUE(db_->Get(ropt, handles_[1], "foo", &value).IsNotFound());
        ASSERT_TRUE(db_->Get(ropt, handles_[1], "bar", &value).IsNotFound());
      } else {
        ASSERT_OK(db_->Get(ropt, handles_[1], "foo", &value));
        ASSERT_OK(db_->Get(ropt, handles_[1], "bar", &value));
      }

      // Multiget
      std::vector<ColumnFamilyHandle*> multiget_cfs;
      multiget_cfs.push_back(handles_[1]);
      multiget_cfs.push_back(handles_[1]);
      std::vector<Slice> multiget_keys;
      multiget_keys.push_back("foo");
      multiget_keys.push_back("bar");
      std::vector<std::string> multiget_values;
      auto statuses =
          db_->MultiGet(ropt, multiget_cfs, multiget_keys, &multiget_values);
      if (wopt.disableWAL) {
        ASSERT_TRUE(statuses[0].IsNotFound());
        ASSERT_TRUE(statuses[1].IsNotFound());
      } else {
        ASSERT_OK(statuses[0]);
        ASSERT_OK(statuses[1]);
      }

      // 2nd round: flush and put a new value in memtable.
      ASSERT_OK(Flush(1));
      ASSERT_OK(db_->Put(wopt, handles_[1], "rocksdb", "hello"));

      // once the data has been flushed, we are able to get the
      // data when kPersistedTier is used.
      ASSERT_TRUE(db_->Get(ropt, handles_[1], "foo", &value).ok());
      ASSERT_EQ(value, "first");
      ASSERT_TRUE(db_->Get(ropt, handles_[1], "bar", &value).ok());
      ASSERT_EQ(value, "one");
      if (wopt.disableWAL) {
        ASSERT_TRUE(
            db_->Get(ropt, handles_[1], "rocksdb", &value).IsNotFound());
      } else {
        ASSERT_OK(db_->Get(ropt, handles_[1], "rocksdb", &value));
        ASSERT_EQ(value, "hello");
      }

      // Expect same result in multiget
      multiget_cfs.push_back(handles_[1]);
      multiget_keys.push_back("rocksdb");
      statuses =
          db_->MultiGet(ropt, multiget_cfs, multiget_keys, &multiget_values);
      ASSERT_TRUE(statuses[0].ok());
      ASSERT_EQ("first", multiget_values[0]);
      ASSERT_TRUE(statuses[1].ok());
      ASSERT_EQ("one", multiget_values[1]);
      if (wopt.disableWAL) {
        ASSERT_TRUE(statuses[2].IsNotFound());
      } else {
        ASSERT_OK(statuses[2]);
      }

      // 3rd round: delete and flush
      ASSERT_OK(db_->Delete(wopt, handles_[1], "foo"));
      Flush(1);
      ASSERT_OK(db_->Delete(wopt, handles_[1], "bar"));

      ASSERT_TRUE(db_->Get(ropt, handles_[1], "foo", &value).IsNotFound());
      if (wopt.disableWAL) {
        // Still expect finding the value as its delete has not yet being
        // flushed.
        ASSERT_TRUE(db_->Get(ropt, handles_[1], "bar", &value).ok());
        ASSERT_EQ(value, "one");
      } else {
        ASSERT_TRUE(db_->Get(ropt, handles_[1], "bar", &value).IsNotFound());
      }
      ASSERT_TRUE(db_->Get(ropt, handles_[1], "rocksdb", &value).ok());
      ASSERT_EQ(value, "hello");

      statuses =
          db_->MultiGet(ropt, multiget_cfs, multiget_keys, &multiget_values);
      ASSERT_TRUE(statuses[0].IsNotFound());
      if (wopt.disableWAL) {
        ASSERT_TRUE(statuses[1].ok());
        ASSERT_EQ("one", multiget_values[1]);
      } else {
        ASSERT_TRUE(statuses[1].IsNotFound());
      }
      ASSERT_TRUE(statuses[2].ok());
      ASSERT_EQ("hello", multiget_values[2]);
      if (wopt.disableWAL == 0) {
        DestroyAndReopen(options);
      }
    }
  } while (ChangeOptions());
}
#endif

TEST_F(DBTest, SingleDeleteFlush) {
  // Test to check whether flushing preserves a single delete hidden
  // behind a put.
  do {
    Random rnd(301);

    Options options = CurrentOptions();
    options.disable_auto_compactions = true;
    CreateAndReopenWithCF({"pikachu"}, options);

    // Put values on second level (so that they will not be in the same
    // compaction as the other operations.
    Put(1, "foo", "first");
    Put(1, "bar", "one");
    ASSERT_OK(Flush(1));
    MoveFilesToLevel(2, 1);

    // (Single) delete hidden by a put
    SingleDelete(1, "foo");
    Put(1, "foo", "second");
    Delete(1, "bar");
    Put(1, "bar", "two");
    ASSERT_OK(Flush(1));

    SingleDelete(1, "foo");
    Delete(1, "bar");
    ASSERT_OK(Flush(1));

    dbfull()->CompactRange(CompactRangeOptions(), handles_[1], nullptr,
                           nullptr);

    ASSERT_EQ("NOT_FOUND", Get(1, "bar"));
    ASSERT_EQ("NOT_FOUND", Get(1, "foo"));
    // Skip FIFO and universal compaction beccause they do not apply to the test
    // case. Skip MergePut because single delete does not get removed when it
    // encounters a merge.
  } while (ChangeOptions(kSkipFIFOCompaction | kSkipUniversalCompaction |
                         kSkipMergePut));
}

TEST_F(DBTest, SingleDeletePutFlush) {
  // Single deletes that encounter the matching put in a flush should get
  // removed.
  do {
    Random rnd(301);

    Options options = CurrentOptions();
    options.disable_auto_compactions = true;
    CreateAndReopenWithCF({"pikachu"}, options);

    Put(1, "foo", Slice());
    Put(1, "a", Slice());
    SingleDelete(1, "a");
    ASSERT_OK(Flush(1));

    ASSERT_EQ("[ ]", AllEntriesFor("a", 1));
    // Skip FIFO and universal compaction beccause they do not apply to the test
    // case. Skip MergePut because single delete does not get removed when it
    // encounters a merge.
  } while (ChangeOptions(kSkipFIFOCompaction | kSkipUniversalCompaction |
                         kSkipMergePut));
}

// Disable because not all platform can run it.
// It requires more than 9GB memory to run it, With single allocation
// of more than 3GB.
TEST_F(DBTest, DISABLED_SanitizeVeryVeryLargeValue) {
  const size_t kValueSize = 4 * size_t{1024 * 1024 * 1024};  // 4GB value
  std::string raw(kValueSize, 'v');
  Options options = CurrentOptions();
  options.env = env_;
  options.merge_operator = MergeOperators::CreatePutOperator();
  options.write_buffer_size = 100000;  // Small write buffer
  options.paranoid_checks = true;
  DestroyAndReopen(options);

  ASSERT_OK(Put("boo", "v1"));
  ASSERT_TRUE(Put("foo", raw).IsInvalidArgument());
  ASSERT_TRUE(Merge("foo", raw).IsInvalidArgument());

  WriteBatch wb;
  ASSERT_TRUE(wb.Put("foo", raw).IsInvalidArgument());
  ASSERT_TRUE(wb.Merge("foo", raw).IsInvalidArgument());

  Slice value_slice = raw;
  Slice key_slice = "foo";
  SliceParts sp_key(&key_slice, 1);
  SliceParts sp_value(&value_slice, 1);

  ASSERT_TRUE(wb.Put(sp_key, sp_value).IsInvalidArgument());
  ASSERT_TRUE(wb.Merge(sp_key, sp_value).IsInvalidArgument());
}

// Disable because not all platform can run it.
// It requires more than 9GB memory to run it, With single allocation
// of more than 3GB.
TEST_F(DBTest, DISABLED_VeryLargeValue) {
  const size_t kValueSize = 3221225472u;  // 3GB value
  const size_t kKeySize = 8388608u;       // 8MB key
  std::string raw(kValueSize, 'v');
  std::string key1(kKeySize, 'c');
  std::string key2(kKeySize, 'd');

  Options options = CurrentOptions();
  options.env = env_;
  options.write_buffer_size = 100000;  // Small write buffer
  options.paranoid_checks = true;
  DestroyAndReopen(options);

  ASSERT_OK(Put("boo", "v1"));
  ASSERT_OK(Put("foo", "v1"));
  ASSERT_OK(Put(key1, raw));
  raw[0] = 'w';
  ASSERT_OK(Put(key2, raw));
  dbfull()->TEST_WaitForFlushMemTable();

#ifndef ROCKSDB_LITE
  ASSERT_EQ(1, NumTableFilesAtLevel(0));
#endif  // !ROCKSDB_LITE

  std::string value;
  Status s = db_->Get(ReadOptions(), key1, &value);
  ASSERT_OK(s);
  ASSERT_EQ(kValueSize, value.size());
  ASSERT_EQ('v', value[0]);

  s = db_->Get(ReadOptions(), key2, &value);
  ASSERT_OK(s);
  ASSERT_EQ(kValueSize, value.size());
  ASSERT_EQ('w', value[0]);

  // Compact all files.
  Flush();
  db_->CompactRange(CompactRangeOptions(), nullptr, nullptr);

  // Check DB is not in read-only state.
  ASSERT_OK(Put("boo", "v1"));

  s = db_->Get(ReadOptions(), key1, &value);
  ASSERT_OK(s);
  ASSERT_EQ(kValueSize, value.size());
  ASSERT_EQ('v', value[0]);

  s = db_->Get(ReadOptions(), key2, &value);
  ASSERT_OK(s);
  ASSERT_EQ(kValueSize, value.size());
  ASSERT_EQ('w', value[0]);
}

TEST_F(DBTest, GetFromImmutableLayer) {
  do {
    Options options = CurrentOptions();
    options.env = env_;
    CreateAndReopenWithCF({"pikachu"}, options);

    ASSERT_OK(Put(1, "foo", "v1"));
    ASSERT_EQ("v1", Get(1, "foo"));

    // Block sync calls
    env_->delay_sstable_sync_.store(true, std::memory_order_release);
    Put(1, "k1", std::string(100000, 'x'));  // Fill memtable
    Put(1, "k2", std::string(100000, 'y'));  // Trigger flush
    ASSERT_EQ("v1", Get(1, "foo"));
    ASSERT_EQ("NOT_FOUND", Get(0, "foo"));
    // Release sync calls
    env_->delay_sstable_sync_.store(false, std::memory_order_release);
  } while (ChangeOptions());
}


TEST_F(DBTest, GetLevel0Ordering) {
  do {
    CreateAndReopenWithCF({"pikachu"}, CurrentOptions());
    // Check that we process level-0 files in correct order.  The code
    // below generates two level-0 files where the earlier one comes
    // before the later one in the level-0 file list since the earlier
    // one has a smaller "smallest" key.
    ASSERT_OK(Put(1, "bar", "b"));
    ASSERT_OK(Put(1, "foo", "v1"));
    ASSERT_OK(Flush(1));
    ASSERT_OK(Put(1, "foo", "v2"));
    ASSERT_OK(Flush(1));
    ASSERT_EQ("v2", Get(1, "foo"));
  } while (ChangeOptions());
}

TEST_F(DBTest, WrongLevel0Config) {
  Options options = CurrentOptions();
  Close();
  ASSERT_OK(DestroyDB(dbname_, options));
  options.level0_stop_writes_trigger = 1;
  options.level0_slowdown_writes_trigger = 2;
  options.level0_file_num_compaction_trigger = 3;
  ASSERT_OK(DB::Open(options, dbname_, &db_));
}

#ifndef ROCKSDB_LITE
TEST_F(DBTest, GetOrderedByLevels) {
  do {
    CreateAndReopenWithCF({"pikachu"}, CurrentOptions());
    ASSERT_OK(Put(1, "foo", "v1"));
    Compact(1, "a", "z");
    ASSERT_EQ("v1", Get(1, "foo"));
    ASSERT_OK(Put(1, "foo", "v2"));
    ASSERT_EQ("v2", Get(1, "foo"));
    ASSERT_OK(Flush(1));
    ASSERT_EQ("v2", Get(1, "foo"));
  } while (ChangeOptions());
}

TEST_F(DBTest, GetPicksCorrectFile) {
  do {
    CreateAndReopenWithCF({"pikachu"}, CurrentOptions());
    // Arrange to have multiple files in a non-level-0 level.
    ASSERT_OK(Put(1, "a", "va"));
    Compact(1, "a", "b");
    ASSERT_OK(Put(1, "x", "vx"));
    Compact(1, "x", "y");
    ASSERT_OK(Put(1, "f", "vf"));
    Compact(1, "f", "g");
    ASSERT_EQ("va", Get(1, "a"));
    ASSERT_EQ("vf", Get(1, "f"));
    ASSERT_EQ("vx", Get(1, "x"));
  } while (ChangeOptions());
}

TEST_F(DBTest, GetEncountersEmptyLevel) {
  do {
    Options options = CurrentOptions();
    CreateAndReopenWithCF({"pikachu"}, options);
    // Arrange for the following to happen:
    //   * sstable A in level 0
    //   * nothing in level 1
    //   * sstable B in level 2
    // Then do enough Get() calls to arrange for an automatic compaction
    // of sstable A.  A bug would cause the compaction to be marked as
    // occurring at level 1 (instead of the correct level 0).

    // Step 1: First place sstables in levels 0 and 2
    Put(1, "a", "begin");
    Put(1, "z", "end");
    ASSERT_OK(Flush(1));
    dbfull()->TEST_CompactRange(0, nullptr, nullptr, handles_[1]);
    dbfull()->TEST_CompactRange(1, nullptr, nullptr, handles_[1]);
    Put(1, "a", "begin");
    Put(1, "z", "end");
    ASSERT_OK(Flush(1));
    ASSERT_GT(NumTableFilesAtLevel(0, 1), 0);
    ASSERT_GT(NumTableFilesAtLevel(2, 1), 0);

    // Step 2: clear level 1 if necessary.
    dbfull()->TEST_CompactRange(1, nullptr, nullptr, handles_[1]);
    ASSERT_EQ(NumTableFilesAtLevel(0, 1), 1);
    ASSERT_EQ(NumTableFilesAtLevel(1, 1), 0);
    ASSERT_EQ(NumTableFilesAtLevel(2, 1), 1);

    // Step 3: read a bunch of times
    for (int i = 0; i < 1000; i++) {
      ASSERT_EQ("NOT_FOUND", Get(1, "missing"));
    }

    // Step 4: Wait for compaction to finish
    dbfull()->TEST_WaitForCompact();

    ASSERT_EQ(NumTableFilesAtLevel(0, 1), 1);  // XXX
  } while (ChangeOptions(kSkipUniversalCompaction | kSkipFIFOCompaction));
}
#endif  // ROCKSDB_LITE

TEST_F(DBTest, FlushMultipleMemtable) {
  do {
    Options options = CurrentOptions();
    WriteOptions writeOpt = WriteOptions();
    writeOpt.disableWAL = true;
    options.max_write_buffer_number = 4;
    options.min_write_buffer_number_to_merge = 3;
    options.max_write_buffer_size_to_maintain = -1;
    CreateAndReopenWithCF({"pikachu"}, options);
    ASSERT_OK(dbfull()->Put(writeOpt, handles_[1], "foo", "v1"));
    ASSERT_OK(Flush(1));
    ASSERT_OK(dbfull()->Put(writeOpt, handles_[1], "bar", "v1"));

    ASSERT_EQ("v1", Get(1, "foo"));
    ASSERT_EQ("v1", Get(1, "bar"));
    ASSERT_OK(Flush(1));
  } while (ChangeCompactOptions());
}
#ifndef ROCKSDB_LITE
TEST_F(DBTest, FlushSchedule) {
  Options options = CurrentOptions();
  options.disable_auto_compactions = true;
  options.level0_stop_writes_trigger = 1 << 10;
  options.level0_slowdown_writes_trigger = 1 << 10;
  options.min_write_buffer_number_to_merge = 1;
  options.max_write_buffer_size_to_maintain =
      static_cast<int64_t>(options.write_buffer_size);
  options.max_write_buffer_number = 2;
  options.write_buffer_size = 120 * 1024;
  CreateAndReopenWithCF({"pikachu"}, options);
  std::vector<port::Thread> threads;

  std::atomic<int> thread_num(0);
  // each column family will have 5 thread, each thread generating 2 memtables.
  // each column family should end up with 10 table files
  std::function<void()> fill_memtable_func = [&]() {
    int a = thread_num.fetch_add(1);
    Random rnd(a);
    WriteOptions wo;
    // this should fill up 2 memtables
    for (int k = 0; k < 5000; ++k) {
      ASSERT_OK(db_->Put(wo, handles_[a & 1], rnd.RandomString(13), ""));
    }
  };

  for (int i = 0; i < 10; ++i) {
    threads.emplace_back(fill_memtable_func);
  }

  for (auto& t : threads) {
    t.join();
  }

  auto default_tables = GetNumberOfSstFilesForColumnFamily(db_, "default");
  auto pikachu_tables = GetNumberOfSstFilesForColumnFamily(db_, "pikachu");
  ASSERT_LE(default_tables, static_cast<uint64_t>(10));
  ASSERT_GT(default_tables, static_cast<uint64_t>(0));
  ASSERT_LE(pikachu_tables, static_cast<uint64_t>(10));
  ASSERT_GT(pikachu_tables, static_cast<uint64_t>(0));
}
#endif  // ROCKSDB_LITE

namespace {
class KeepFilter : public CompactionFilter {
 public:
  bool Filter(int /*level*/, const Slice& /*key*/, const Slice& /*value*/,
              std::string* /*new_value*/,
              bool* /*value_changed*/) const override {
    return false;
  }

  const char* Name() const override { return "KeepFilter"; }
};

class KeepFilterFactory : public CompactionFilterFactory {
 public:
  explicit KeepFilterFactory(bool check_context = false)
      : check_context_(check_context) {}

  std::unique_ptr<CompactionFilter> CreateCompactionFilter(
      const CompactionFilter::Context& context) override {
    if (check_context_) {
      EXPECT_EQ(expect_full_compaction_.load(), context.is_full_compaction);
      EXPECT_EQ(expect_manual_compaction_.load(), context.is_manual_compaction);
    }
    return std::unique_ptr<CompactionFilter>(new KeepFilter());
  }

  const char* Name() const override { return "KeepFilterFactory"; }
  bool check_context_;
  std::atomic_bool expect_full_compaction_;
  std::atomic_bool expect_manual_compaction_;
};

class DelayFilter : public CompactionFilter {
 public:
  explicit DelayFilter(DBTestBase* d) : db_test(d) {}
  bool Filter(int /*level*/, const Slice& /*key*/, const Slice& /*value*/,
              std::string* /*new_value*/,
              bool* /*value_changed*/) const override {
    db_test->env_->MockSleepForMicroseconds(1000);
    return true;
  }

  const char* Name() const override { return "DelayFilter"; }

 private:
  DBTestBase* db_test;
};

class DelayFilterFactory : public CompactionFilterFactory {
 public:
  explicit DelayFilterFactory(DBTestBase* d) : db_test(d) {}
  std::unique_ptr<CompactionFilter> CreateCompactionFilter(
      const CompactionFilter::Context& /*context*/) override {
    return std::unique_ptr<CompactionFilter>(new DelayFilter(db_test));
  }

  const char* Name() const override { return "DelayFilterFactory"; }

 private:
  DBTestBase* db_test;
};
}  // namespace

#ifndef ROCKSDB_LITE

static std::string CompressibleString(Random* rnd, int len) {
  std::string r;
  test::CompressibleString(rnd, 0.8, len, &r);
  return r;
}
#endif  // ROCKSDB_LITE

TEST_F(DBTest, FailMoreDbPaths) {
  Options options = CurrentOptions();
  options.db_paths.emplace_back(dbname_, 10000000);
  options.db_paths.emplace_back(dbname_ + "_2", 1000000);
  options.db_paths.emplace_back(dbname_ + "_3", 1000000);
  options.db_paths.emplace_back(dbname_ + "_4", 1000000);
  options.db_paths.emplace_back(dbname_ + "_5", 1000000);
  ASSERT_TRUE(TryReopen(options).IsNotSupported());
}

void CheckColumnFamilyMeta(
    const ColumnFamilyMetaData& cf_meta,
    const std::vector<std::vector<FileMetaData>>& files_by_level,
    uint64_t start_time, uint64_t end_time) {
  ASSERT_EQ(cf_meta.name, kDefaultColumnFamilyName);
  ASSERT_EQ(cf_meta.levels.size(), files_by_level.size());

  uint64_t cf_size = 0;
  size_t file_count = 0;

  for (size_t i = 0; i < cf_meta.levels.size(); ++i) {
    const auto& level_meta_from_cf = cf_meta.levels[i];
    const auto& level_meta_from_files = files_by_level[i];

    ASSERT_EQ(level_meta_from_cf.level, i);
    ASSERT_EQ(level_meta_from_cf.files.size(), level_meta_from_files.size());

    file_count += level_meta_from_cf.files.size();

    uint64_t level_size = 0;
    for (size_t j = 0; j < level_meta_from_cf.files.size(); ++j) {
      const auto& file_meta_from_cf = level_meta_from_cf.files[j];
      const auto& file_meta_from_files = level_meta_from_files[j];

      level_size += file_meta_from_cf.size;

      ASSERT_EQ(file_meta_from_cf.file_number,
                file_meta_from_files.fd.GetNumber());
      ASSERT_EQ(file_meta_from_cf.file_number,
                TableFileNameToNumber(file_meta_from_cf.name));
      ASSERT_EQ(file_meta_from_cf.size, file_meta_from_files.fd.file_size);
      ASSERT_EQ(file_meta_from_cf.smallest_seqno,
                file_meta_from_files.fd.smallest_seqno);
      ASSERT_EQ(file_meta_from_cf.largest_seqno,
                file_meta_from_files.fd.largest_seqno);
      ASSERT_EQ(file_meta_from_cf.smallestkey,
                file_meta_from_files.smallest.user_key().ToString());
      ASSERT_EQ(file_meta_from_cf.largestkey,
                file_meta_from_files.largest.user_key().ToString());
      ASSERT_EQ(file_meta_from_cf.oldest_blob_file_number,
                file_meta_from_files.oldest_blob_file_number);
      ASSERT_EQ(file_meta_from_cf.oldest_ancester_time,
                file_meta_from_files.oldest_ancester_time);
      ASSERT_EQ(file_meta_from_cf.file_creation_time,
                file_meta_from_files.file_creation_time);
      ASSERT_GE(file_meta_from_cf.file_creation_time, start_time);
      ASSERT_LE(file_meta_from_cf.file_creation_time, end_time);
      ASSERT_GE(file_meta_from_cf.oldest_ancester_time, start_time);
      ASSERT_LE(file_meta_from_cf.oldest_ancester_time, end_time);
    }

    ASSERT_EQ(level_meta_from_cf.size, level_size);
    cf_size += level_size;
  }

  ASSERT_EQ(cf_meta.file_count, file_count);
  ASSERT_EQ(cf_meta.size, cf_size);
}

void CheckLiveFilesMeta(
    const std::vector<LiveFileMetaData>& live_file_meta,
    const std::vector<std::vector<FileMetaData>>& files_by_level) {
  size_t total_file_count = 0;
  for (const auto& f : files_by_level) {
    total_file_count += f.size();
  }

  ASSERT_EQ(live_file_meta.size(), total_file_count);

  int level = 0;
  int i = 0;

  for (const auto& meta : live_file_meta) {
    if (level != meta.level) {
      level = meta.level;
      i = 0;
    }

    ASSERT_LT(i, files_by_level[level].size());

    const auto& expected_meta = files_by_level[level][i];

    ASSERT_EQ(meta.column_family_name, kDefaultColumnFamilyName);
    ASSERT_EQ(meta.file_number, expected_meta.fd.GetNumber());
    ASSERT_EQ(meta.file_number, TableFileNameToNumber(meta.name));
    ASSERT_EQ(meta.size, expected_meta.fd.file_size);
    ASSERT_EQ(meta.smallest_seqno, expected_meta.fd.smallest_seqno);
    ASSERT_EQ(meta.largest_seqno, expected_meta.fd.largest_seqno);
    ASSERT_EQ(meta.smallestkey, expected_meta.smallest.user_key().ToString());
    ASSERT_EQ(meta.largestkey, expected_meta.largest.user_key().ToString());
    ASSERT_EQ(meta.oldest_blob_file_number,
              expected_meta.oldest_blob_file_number);

    ++i;
  }
}

#ifndef ROCKSDB_LITE
TEST_F(DBTest, MetaDataTest) {
  Options options = CurrentOptions();
  options.create_if_missing = true;
  options.disable_auto_compactions = true;

  int64_t temp_time = 0;
  options.env->GetCurrentTime(&temp_time);
  uint64_t start_time = static_cast<uint64_t>(temp_time);

  DestroyAndReopen(options);

  Random rnd(301);
  int key_index = 0;
  for (int i = 0; i < 100; ++i) {
    // Add a single blob reference to each file
    std::string blob_index;
    BlobIndex::EncodeBlob(&blob_index, /* blob_file_number */ i + 1000,
                          /* offset */ 1234, /* size */ 5678, kNoCompression);

    WriteBatch batch;
    ASSERT_OK(WriteBatchInternal::PutBlobIndex(&batch, 0, Key(key_index),
                                               blob_index));
    ASSERT_OK(dbfull()->Write(WriteOptions(), &batch));

    ++key_index;

    // Fill up the rest of the file with random values.
    GenerateNewFile(&rnd, &key_index, /* nowait */ true);

    Flush();
  }

  std::vector<std::vector<FileMetaData>> files_by_level;
  dbfull()->TEST_GetFilesMetaData(db_->DefaultColumnFamily(), &files_by_level);

  options.env->GetCurrentTime(&temp_time);
  uint64_t end_time = static_cast<uint64_t>(temp_time);

  ColumnFamilyMetaData cf_meta;
  db_->GetColumnFamilyMetaData(&cf_meta);
  CheckColumnFamilyMeta(cf_meta, files_by_level, start_time, end_time);

  std::vector<LiveFileMetaData> live_file_meta;
  db_->GetLiveFilesMetaData(&live_file_meta);
  CheckLiveFilesMeta(live_file_meta, files_by_level);
}

namespace {
void MinLevelHelper(DBTest* self, Options& options) {
  Random rnd(301);

  for (int num = 0; num < options.level0_file_num_compaction_trigger - 1;
       num++) {
    std::vector<std::string> values;
    // Write 120KB (12 values, each 10K)
    for (int i = 0; i < 12; i++) {
      values.push_back(rnd.RandomString(10000));
      ASSERT_OK(self->Put(DBTestBase::Key(i), values[i]));
    }
    self->dbfull()->TEST_WaitForFlushMemTable();
    ASSERT_EQ(self->NumTableFilesAtLevel(0), num + 1);
  }

  // generate one more file in level-0, and should trigger level-0 compaction
  std::vector<std::string> values;
  for (int i = 0; i < 12; i++) {
    values.push_back(rnd.RandomString(10000));
    ASSERT_OK(self->Put(DBTestBase::Key(i), values[i]));
  }
  self->dbfull()->TEST_WaitForCompact();

  ASSERT_EQ(self->NumTableFilesAtLevel(0), 0);
  ASSERT_EQ(self->NumTableFilesAtLevel(1), 1);
}

// returns false if the calling-Test should be skipped
bool MinLevelToCompress(CompressionType& type, Options& options, int wbits,
                        int lev, int strategy) {
  fprintf(stderr,
          "Test with compression options : window_bits = %d, level =  %d, "
          "strategy = %d}\n",
          wbits, lev, strategy);
  options.write_buffer_size = 100 << 10;  // 100KB
  options.arena_block_size = 4096;
  options.num_levels = 3;
  options.level0_file_num_compaction_trigger = 3;
  options.create_if_missing = true;

  if (Snappy_Supported()) {
    type = kSnappyCompression;
    fprintf(stderr, "using snappy\n");
  } else if (Zlib_Supported()) {
    type = kZlibCompression;
    fprintf(stderr, "using zlib\n");
  } else if (BZip2_Supported()) {
    type = kBZip2Compression;
    fprintf(stderr, "using bzip2\n");
  } else if (LZ4_Supported()) {
    type = kLZ4Compression;
    fprintf(stderr, "using lz4\n");
  } else if (XPRESS_Supported()) {
    type = kXpressCompression;
    fprintf(stderr, "using xpress\n");
  } else if (ZSTD_Supported()) {
    type = kZSTD;
    fprintf(stderr, "using ZSTD\n");
  } else {
    fprintf(stderr, "skipping test, compression disabled\n");
    return false;
  }
  options.compression_per_level.resize(options.num_levels);

  // do not compress L0
  for (int i = 0; i < 1; i++) {
    options.compression_per_level[i] = kNoCompression;
  }
  for (int i = 1; i < options.num_levels; i++) {
    options.compression_per_level[i] = type;
  }
  return true;
}
}  // namespace

TEST_F(DBTest, MinLevelToCompress1) {
  Options options = CurrentOptions();
  CompressionType type = kSnappyCompression;
  if (!MinLevelToCompress(type, options, -14, -1, 0)) {
    return;
  }
  Reopen(options);
  MinLevelHelper(this, options);

  // do not compress L0 and L1
  for (int i = 0; i < 2; i++) {
    options.compression_per_level[i] = kNoCompression;
  }
  for (int i = 2; i < options.num_levels; i++) {
    options.compression_per_level[i] = type;
  }
  DestroyAndReopen(options);
  MinLevelHelper(this, options);
}

TEST_F(DBTest, MinLevelToCompress2) {
  Options options = CurrentOptions();
  CompressionType type = kSnappyCompression;
  if (!MinLevelToCompress(type, options, 15, -1, 0)) {
    return;
  }
  Reopen(options);
  MinLevelHelper(this, options);

  // do not compress L0 and L1
  for (int i = 0; i < 2; i++) {
    options.compression_per_level[i] = kNoCompression;
  }
  for (int i = 2; i < options.num_levels; i++) {
    options.compression_per_level[i] = type;
  }
  DestroyAndReopen(options);
  MinLevelHelper(this, options);
}

// This test may fail because of a legit case that multiple L0 files
// are trivial moved to L1.
TEST_F(DBTest, DISABLED_RepeatedWritesToSameKey) {
  do {
    Options options = CurrentOptions();
    options.env = env_;
    options.write_buffer_size = 100000;  // Small write buffer
    CreateAndReopenWithCF({"pikachu"}, options);

    // We must have at most one file per level except for level-0,
    // which may have up to kL0_StopWritesTrigger files.
    const int kMaxFiles =
        options.num_levels + options.level0_stop_writes_trigger;

    Random rnd(301);
    std::string value =
        rnd.RandomString(static_cast<int>(2 * options.write_buffer_size));
    for (int i = 0; i < 5 * kMaxFiles; i++) {
      ASSERT_OK(Put(1, "key", value));
      ASSERT_LE(TotalTableFiles(1), kMaxFiles);
    }
  } while (ChangeCompactOptions());
}
#endif  // ROCKSDB_LITE

TEST_F(DBTest, SparseMerge) {
  do {
    Options options = CurrentOptions();
    options.compression = kNoCompression;
    CreateAndReopenWithCF({"pikachu"}, options);

    FillLevels("A", "Z", 1);

    // Suppose there is:
    //    small amount of data with prefix A
    //    large amount of data with prefix B
    //    small amount of data with prefix C
    // and that recent updates have made small changes to all three prefixes.
    // Check that we do not do a compaction that merges all of B in one shot.
    const std::string value(1000, 'x');
    Put(1, "A", "va");
    // Write approximately 100MB of "B" values
    for (int i = 0; i < 100000; i++) {
      char key[100];
      snprintf(key, sizeof(key), "B%010d", i);
      Put(1, key, value);
    }
    Put(1, "C", "vc");
    ASSERT_OK(Flush(1));
    dbfull()->TEST_CompactRange(0, nullptr, nullptr, handles_[1]);

    // Make sparse update
    Put(1, "A", "va2");
    Put(1, "B100", "bvalue2");
    Put(1, "C", "vc2");
    ASSERT_OK(Flush(1));

    // Compactions should not cause us to create a situation where
    // a file overlaps too much data at the next level.
    ASSERT_LE(dbfull()->TEST_MaxNextLevelOverlappingBytes(handles_[1]),
              20 * 1048576);
    dbfull()->TEST_CompactRange(0, nullptr, nullptr);
    ASSERT_LE(dbfull()->TEST_MaxNextLevelOverlappingBytes(handles_[1]),
              20 * 1048576);
    dbfull()->TEST_CompactRange(1, nullptr, nullptr);
    ASSERT_LE(dbfull()->TEST_MaxNextLevelOverlappingBytes(handles_[1]),
              20 * 1048576);
  } while (ChangeCompactOptions());
}

#ifndef ROCKSDB_LITE
static bool Between(uint64_t val, uint64_t low, uint64_t high) {
  bool result = (val >= low) && (val <= high);
  if (!result) {
    fprintf(stderr, "Value %llu is not in range [%llu, %llu]\n",
            (unsigned long long)(val), (unsigned long long)(low),
            (unsigned long long)(high));
  }
  return result;
}

TEST_F(DBTest, ApproximateSizesMemTable) {
  Options options = CurrentOptions();
  options.write_buffer_size = 100000000;  // Large write buffer
  options.compression = kNoCompression;
  options.create_if_missing = true;
  DestroyAndReopen(options);
  auto default_cf = db_->DefaultColumnFamily();

  const int N = 128;
  Random rnd(301);
  for (int i = 0; i < N; i++) {
    ASSERT_OK(Put(Key(i), rnd.RandomString(1024)));
  }

  uint64_t size;
  std::string start = Key(50);
  std::string end = Key(60);
  Range r(start, end);
  SizeApproximationOptions size_approx_options;
  size_approx_options.include_memtabtles = true;
  size_approx_options.include_files = true;
  db_->GetApproximateSizes(size_approx_options, default_cf, &r, 1, &size);
  ASSERT_GT(size, 6000);
  ASSERT_LT(size, 204800);
  // Zero if not including mem table
  db_->GetApproximateSizes(&r, 1, &size);
  ASSERT_EQ(size, 0);

  start = Key(500);
  end = Key(600);
  r = Range(start, end);
  db_->GetApproximateSizes(size_approx_options, default_cf, &r, 1, &size);
  ASSERT_EQ(size, 0);

  for (int i = 0; i < N; i++) {
    ASSERT_OK(Put(Key(1000 + i), rnd.RandomString(1024)));
  }

  start = Key(500);
  end = Key(600);
  r = Range(start, end);
  db_->GetApproximateSizes(size_approx_options, default_cf, &r, 1, &size);
  ASSERT_EQ(size, 0);

  start = Key(100);
  end = Key(1020);
  r = Range(start, end);
  db_->GetApproximateSizes(size_approx_options, default_cf, &r, 1, &size);
  ASSERT_GT(size, 6000);

  options.max_write_buffer_number = 8;
  options.min_write_buffer_number_to_merge = 5;
  options.write_buffer_size = 1024 * N;  // Not very large
  DestroyAndReopen(options);
  default_cf = db_->DefaultColumnFamily();

  int keys[N * 3];
  for (int i = 0; i < N; i++) {
    keys[i * 3] = i * 5;
    keys[i * 3 + 1] = i * 5 + 1;
    keys[i * 3 + 2] = i * 5 + 2;
  }
<<<<<<< HEAD
  RandomShuffle(std::begin(keys), std::end(keys));
=======
  // MemTable entry counting is estimated and can vary greatly depending on
  // layout. Thus, using deterministic seed for test stability.
  RandomShuffle(std::begin(keys), std::end(keys), rnd.Next());
>>>>>>> ed431616

  for (int i = 0; i < N * 3; i++) {
    ASSERT_OK(Put(Key(keys[i] + 1000), rnd.RandomString(1024)));
  }

  start = Key(100);
  end = Key(300);
  r = Range(start, end);
  db_->GetApproximateSizes(size_approx_options, default_cf, &r, 1, &size);
  ASSERT_EQ(size, 0);

  start = Key(1050);
  end = Key(1080);
  r = Range(start, end);
  db_->GetApproximateSizes(size_approx_options, default_cf, &r, 1, &size);
  ASSERT_GT(size, 6000);

  start = Key(2100);
  end = Key(2300);
  r = Range(start, end);
  db_->GetApproximateSizes(size_approx_options, default_cf, &r, 1, &size);
  ASSERT_EQ(size, 0);

  start = Key(1050);
  end = Key(1080);
  r = Range(start, end);
  uint64_t size_with_mt, size_without_mt;
  db_->GetApproximateSizes(size_approx_options, default_cf, &r, 1,
                           &size_with_mt);
  ASSERT_GT(size_with_mt, 6000);
  db_->GetApproximateSizes(&r, 1, &size_without_mt);
  ASSERT_EQ(size_without_mt, 0);

  Flush();

  for (int i = 0; i < N; i++) {
    ASSERT_OK(Put(Key(i + 1000), rnd.RandomString(1024)));
  }

  start = Key(1050);
  end = Key(1080);
  r = Range(start, end);
  db_->GetApproximateSizes(size_approx_options, default_cf, &r, 1,
                           &size_with_mt);
  db_->GetApproximateSizes(&r, 1, &size_without_mt);
  ASSERT_GT(size_with_mt, size_without_mt);
  ASSERT_GT(size_without_mt, 6000);

  // Check that include_memtabtles flag works as expected
  size_approx_options.include_memtabtles = false;
  db_->GetApproximateSizes(size_approx_options, default_cf, &r, 1, &size);
  ASSERT_EQ(size, size_without_mt);

  // Check that files_size_error_margin works as expected, when the heuristic
  // conditions are not met
  start = Key(1);
  end = Key(1000 + N - 2);
  r = Range(start, end);
  size_approx_options.files_size_error_margin = -1.0;  // disabled
  db_->GetApproximateSizes(size_approx_options, default_cf, &r, 1, &size);
  uint64_t size2;
  size_approx_options.files_size_error_margin = 0.5;  // enabled, but not used
  db_->GetApproximateSizes(size_approx_options, default_cf, &r, 1, &size2);
  ASSERT_EQ(size, size2);
}

TEST_F(DBTest, ApproximateSizesFilesWithErrorMargin) {
  // Roughly 4 keys per data block, 1000 keys per file,
  // with filter substantially larger than a data block
  BlockBasedTableOptions table_options;
  table_options.filter_policy.reset(NewBloomFilterPolicy(16));
  table_options.block_size = 100;
  Options options = CurrentOptions();
  options.table_factory.reset(NewBlockBasedTableFactory(table_options));
  options.write_buffer_size = 24 * 1024;
  options.compression = kNoCompression;
  options.create_if_missing = true;
  options.target_file_size_base = 24 * 1024;
  DestroyAndReopen(options);
  const auto default_cf = db_->DefaultColumnFamily();

  const int N = 64000;
  Random rnd(301);
  for (int i = 0; i < N; i++) {
<<<<<<< HEAD
    ASSERT_OK(Put(Key(i), RandomString(&rnd, 24)));
=======
    ASSERT_OK(Put(Key(i), rnd.RandomString(24)));
>>>>>>> ed431616
  }
  // Flush everything to files
  Flush();
  // Compact the entire key space into the next level
  db_->CompactRange(CompactRangeOptions(), default_cf, nullptr, nullptr);

  // Write more keys
  for (int i = N; i < (N + N / 4); i++) {
<<<<<<< HEAD
    ASSERT_OK(Put(Key(i), RandomString(&rnd, 24)));
=======
    ASSERT_OK(Put(Key(i), rnd.RandomString(24)));
>>>>>>> ed431616
  }
  // Flush everything to files again
  Flush();

  // Wait for compaction to finish
  ASSERT_OK(dbfull()->TEST_WaitForCompact());

  {
    const std::string start = Key(0);
    const std::string end = Key(2 * N);
    const Range r(start, end);

    SizeApproximationOptions size_approx_options;
    size_approx_options.include_memtabtles = false;
    size_approx_options.include_files = true;
    size_approx_options.files_size_error_margin = -1.0;  // disabled

    // Get the precise size without any approximation heuristic
    uint64_t size;
    db_->GetApproximateSizes(size_approx_options, default_cf, &r, 1, &size);
    ASSERT_NE(size, 0);

    // Get the size with an approximation heuristic
    uint64_t size2;
    const double error_margin = 0.2;
    size_approx_options.files_size_error_margin = error_margin;
    db_->GetApproximateSizes(size_approx_options, default_cf, &r, 1, &size2);
    ASSERT_LT(size2, size * (1 + error_margin));
    ASSERT_GT(size2, size * (1 - error_margin));
  }

  {
    // Ensure that metadata is not falsely attributed only to the last data in
    // the file. (In some applications, filters can be large portion of data
    // size.)
    // Perform many queries over small range, enough to ensure crossing file
    // boundary, and make sure we never see a spike for large filter.
    for (int i = 0; i < 3000; i += 10) {
      const std::string start = Key(i);
      const std::string end = Key(i + 11);  // overlap by 1 key
      const Range r(start, end);
      uint64_t size;
      db_->GetApproximateSizes(&r, 1, &size);
      ASSERT_LE(size, 11 * 100);
    }
  }
}

TEST_F(DBTest, GetApproximateMemTableStats) {
  Options options = CurrentOptions();
  options.write_buffer_size = 100000000;
  options.compression = kNoCompression;
  options.create_if_missing = true;
  DestroyAndReopen(options);

  const int N = 128;
  Random rnd(301);
  for (int i = 0; i < N; i++) {
    ASSERT_OK(Put(Key(i), rnd.RandomString(1024)));
  }

  uint64_t count;
  uint64_t size;

  std::string start = Key(50);
  std::string end = Key(60);
  Range r(start, end);
  db_->GetApproximateMemTableStats(r, &count, &size);
  ASSERT_GT(count, 0);
  ASSERT_LE(count, N);
  ASSERT_GT(size, 6000);
  ASSERT_LT(size, 204800);

  start = Key(500);
  end = Key(600);
  r = Range(start, end);
  db_->GetApproximateMemTableStats(r, &count, &size);
  ASSERT_EQ(count, 0);
  ASSERT_EQ(size, 0);

  Flush();

  start = Key(50);
  end = Key(60);
  r = Range(start, end);
  db_->GetApproximateMemTableStats(r, &count, &size);
  ASSERT_EQ(count, 0);
  ASSERT_EQ(size, 0);

  for (int i = 0; i < N; i++) {
    ASSERT_OK(Put(Key(1000 + i), rnd.RandomString(1024)));
  }

  start = Key(100);
  end = Key(1020);
  r = Range(start, end);
  db_->GetApproximateMemTableStats(r, &count, &size);
  ASSERT_GT(count, 20);
  ASSERT_GT(size, 6000);
}

TEST_F(DBTest, ApproximateSizes) {
  do {
    Options options = CurrentOptions();
    options.write_buffer_size = 100000000;  // Large write buffer
    options.compression = kNoCompression;
    options.create_if_missing = true;
    DestroyAndReopen(options);
    CreateAndReopenWithCF({"pikachu"}, options);

    ASSERT_TRUE(Between(Size("", "xyz", 1), 0, 0));
    ReopenWithColumnFamilies({"default", "pikachu"}, options);
    ASSERT_TRUE(Between(Size("", "xyz", 1), 0, 0));

    // Write 8MB (80 values, each 100K)
    ASSERT_EQ(NumTableFilesAtLevel(0, 1), 0);
    const int N = 80;
    static const int S1 = 100000;
    static const int S2 = 105000;  // Allow some expansion from metadata
    Random rnd(301);
    for (int i = 0; i < N; i++) {
      ASSERT_OK(Put(1, Key(i), rnd.RandomString(S1)));
    }

    // 0 because GetApproximateSizes() does not account for memtable space
    ASSERT_TRUE(Between(Size("", Key(50), 1), 0, 0));

    // Check sizes across recovery by reopening a few times
    for (int run = 0; run < 3; run++) {
      ReopenWithColumnFamilies({"default", "pikachu"}, options);

      for (int compact_start = 0; compact_start < N; compact_start += 10) {
        for (int i = 0; i < N; i += 10) {
          ASSERT_TRUE(Between(Size("", Key(i), 1), S1 * i, S2 * i));
          ASSERT_TRUE(Between(Size("", Key(i) + ".suffix", 1), S1 * (i + 1),
                              S2 * (i + 1)));
          ASSERT_TRUE(Between(Size(Key(i), Key(i + 10), 1), S1 * 10, S2 * 10));
        }
        ASSERT_TRUE(Between(Size("", Key(50), 1), S1 * 50, S2 * 50));
        ASSERT_TRUE(
            Between(Size("", Key(50) + ".suffix", 1), S1 * 50, S2 * 50));

        std::string cstart_str = Key(compact_start);
        std::string cend_str = Key(compact_start + 9);
        Slice cstart = cstart_str;
        Slice cend = cend_str;
        dbfull()->TEST_CompactRange(0, &cstart, &cend, handles_[1]);
      }

      ASSERT_EQ(NumTableFilesAtLevel(0, 1), 0);
      ASSERT_GT(NumTableFilesAtLevel(1, 1), 0);
    }
    // ApproximateOffsetOf() is not yet implemented in plain table format.
  } while (ChangeOptions(kSkipUniversalCompaction | kSkipFIFOCompaction |
                         kSkipPlainTable | kSkipHashIndex));
}

TEST_F(DBTest, ApproximateSizes_MixOfSmallAndLarge) {
  do {
    Options options = CurrentOptions();
    options.compression = kNoCompression;
    CreateAndReopenWithCF({"pikachu"}, options);

    Random rnd(301);
    std::string big1 = rnd.RandomString(100000);
    ASSERT_OK(Put(1, Key(0), rnd.RandomString(10000)));
    ASSERT_OK(Put(1, Key(1), rnd.RandomString(10000)));
    ASSERT_OK(Put(1, Key(2), big1));
    ASSERT_OK(Put(1, Key(3), rnd.RandomString(10000)));
    ASSERT_OK(Put(1, Key(4), big1));
    ASSERT_OK(Put(1, Key(5), rnd.RandomString(10000)));
    ASSERT_OK(Put(1, Key(6), rnd.RandomString(300000)));
    ASSERT_OK(Put(1, Key(7), rnd.RandomString(10000)));

    // Check sizes across recovery by reopening a few times
    for (int run = 0; run < 3; run++) {
      ReopenWithColumnFamilies({"default", "pikachu"}, options);

      ASSERT_TRUE(Between(Size("", Key(0), 1), 0, 0));
      ASSERT_TRUE(Between(Size("", Key(1), 1), 10000, 11000));
      ASSERT_TRUE(Between(Size("", Key(2), 1), 20000, 21000));
      ASSERT_TRUE(Between(Size("", Key(3), 1), 120000, 121000));
      ASSERT_TRUE(Between(Size("", Key(4), 1), 130000, 131000));
      ASSERT_TRUE(Between(Size("", Key(5), 1), 230000, 232000));
      ASSERT_TRUE(Between(Size("", Key(6), 1), 240000, 242000));
      // Ensure some overhead is accounted for, even without including all
      ASSERT_TRUE(Between(Size("", Key(7), 1), 540500, 545000));
      ASSERT_TRUE(Between(Size("", Key(8), 1), 550500, 555000));

      ASSERT_TRUE(Between(Size(Key(3), Key(5), 1), 110100, 111000));

      dbfull()->TEST_CompactRange(0, nullptr, nullptr, handles_[1]);
    }
    // ApproximateOffsetOf() is not yet implemented in plain table format.
  } while (ChangeOptions(kSkipPlainTable));
}
#endif  // ROCKSDB_LITE

#ifndef ROCKSDB_LITE
TEST_F(DBTest, Snapshot) {
  env_->SetMockSleep();
  anon::OptionsOverride options_override;
  options_override.skip_policy = kSkipNoSnapshot;
  do {
    CreateAndReopenWithCF({"pikachu"}, CurrentOptions(options_override));
    Put(0, "foo", "0v1");
    Put(1, "foo", "1v1");

    const Snapshot* s1 = db_->GetSnapshot();
    ASSERT_EQ(1U, GetNumSnapshots());
    uint64_t time_snap1 = GetTimeOldestSnapshots();
    ASSERT_GT(time_snap1, 0U);
    ASSERT_EQ(GetSequenceOldestSnapshots(), s1->GetSequenceNumber());
    Put(0, "foo", "0v2");
    Put(1, "foo", "1v2");

    env_->MockSleepForSeconds(1);

    const Snapshot* s2 = db_->GetSnapshot();
    ASSERT_EQ(2U, GetNumSnapshots());
    ASSERT_EQ(time_snap1, GetTimeOldestSnapshots());
    ASSERT_EQ(GetSequenceOldestSnapshots(), s1->GetSequenceNumber());
    Put(0, "foo", "0v3");
    Put(1, "foo", "1v3");

    {
      ManagedSnapshot s3(db_);
      ASSERT_EQ(3U, GetNumSnapshots());
      ASSERT_EQ(time_snap1, GetTimeOldestSnapshots());
      ASSERT_EQ(GetSequenceOldestSnapshots(), s1->GetSequenceNumber());

      Put(0, "foo", "0v4");
      Put(1, "foo", "1v4");
      ASSERT_EQ("0v1", Get(0, "foo", s1));
      ASSERT_EQ("1v1", Get(1, "foo", s1));
      ASSERT_EQ("0v2", Get(0, "foo", s2));
      ASSERT_EQ("1v2", Get(1, "foo", s2));
      ASSERT_EQ("0v3", Get(0, "foo", s3.snapshot()));
      ASSERT_EQ("1v3", Get(1, "foo", s3.snapshot()));
      ASSERT_EQ("0v4", Get(0, "foo"));
      ASSERT_EQ("1v4", Get(1, "foo"));
    }

    ASSERT_EQ(2U, GetNumSnapshots());
    ASSERT_EQ(time_snap1, GetTimeOldestSnapshots());
    ASSERT_EQ(GetSequenceOldestSnapshots(), s1->GetSequenceNumber());
    ASSERT_EQ("0v1", Get(0, "foo", s1));
    ASSERT_EQ("1v1", Get(1, "foo", s1));
    ASSERT_EQ("0v2", Get(0, "foo", s2));
    ASSERT_EQ("1v2", Get(1, "foo", s2));
    ASSERT_EQ("0v4", Get(0, "foo"));
    ASSERT_EQ("1v4", Get(1, "foo"));

    db_->ReleaseSnapshot(s1);
    ASSERT_EQ("0v2", Get(0, "foo", s2));
    ASSERT_EQ("1v2", Get(1, "foo", s2));
    ASSERT_EQ("0v4", Get(0, "foo"));
    ASSERT_EQ("1v4", Get(1, "foo"));
    ASSERT_EQ(1U, GetNumSnapshots());
    ASSERT_LT(time_snap1, GetTimeOldestSnapshots());
    ASSERT_EQ(GetSequenceOldestSnapshots(), s2->GetSequenceNumber());

    db_->ReleaseSnapshot(s2);
    ASSERT_EQ(0U, GetNumSnapshots());
    ASSERT_EQ(GetSequenceOldestSnapshots(), 0);
    ASSERT_EQ("0v4", Get(0, "foo"));
    ASSERT_EQ("1v4", Get(1, "foo"));
  } while (ChangeOptions());
}

TEST_F(DBTest, HiddenValuesAreRemoved) {
  anon::OptionsOverride options_override;
  options_override.skip_policy = kSkipNoSnapshot;
  do {
    Options options = CurrentOptions(options_override);
    CreateAndReopenWithCF({"pikachu"}, options);
    Random rnd(301);
    FillLevels("a", "z", 1);

    std::string big = rnd.RandomString(50000);
    Put(1, "foo", big);
    Put(1, "pastfoo", "v");
    const Snapshot* snapshot = db_->GetSnapshot();
    Put(1, "foo", "tiny");
    Put(1, "pastfoo2", "v2");  // Advance sequence number one more

    ASSERT_OK(Flush(1));
    ASSERT_GT(NumTableFilesAtLevel(0, 1), 0);

    ASSERT_EQ(big, Get(1, "foo", snapshot));
    ASSERT_TRUE(Between(Size("", "pastfoo", 1), 50000, 60000));
    db_->ReleaseSnapshot(snapshot);
    ASSERT_EQ(AllEntriesFor("foo", 1), "[ tiny, " + big + " ]");
    Slice x("x");
    dbfull()->TEST_CompactRange(0, nullptr, &x, handles_[1]);
    ASSERT_EQ(AllEntriesFor("foo", 1), "[ tiny ]");
    ASSERT_EQ(NumTableFilesAtLevel(0, 1), 0);
    ASSERT_GE(NumTableFilesAtLevel(1, 1), 1);
    dbfull()->TEST_CompactRange(1, nullptr, &x, handles_[1]);
    ASSERT_EQ(AllEntriesFor("foo", 1), "[ tiny ]");

    ASSERT_TRUE(Between(Size("", "pastfoo", 1), 0, 1000));
    // ApproximateOffsetOf() is not yet implemented in plain table format,
    // which is used by Size().
  } while (ChangeOptions(kSkipUniversalCompaction | kSkipFIFOCompaction |
                         kSkipPlainTable));
}
#endif  // ROCKSDB_LITE

TEST_F(DBTest, UnremovableSingleDelete) {
  // If we compact:
  //
  // Put(A, v1) Snapshot SingleDelete(A) Put(A, v2)
  //
  // We do not want to end up with:
  //
  // Put(A, v1) Snapshot Put(A, v2)
  //
  // Because a subsequent SingleDelete(A) would delete the Put(A, v2)
  // but not Put(A, v1), so Get(A) would return v1.
  anon::OptionsOverride options_override;
  options_override.skip_policy = kSkipNoSnapshot;
  do {
    Options options = CurrentOptions(options_override);
    options.disable_auto_compactions = true;
    CreateAndReopenWithCF({"pikachu"}, options);

    Put(1, "foo", "first");
    const Snapshot* snapshot = db_->GetSnapshot();
    SingleDelete(1, "foo");
    Put(1, "foo", "second");
    ASSERT_OK(Flush(1));

    ASSERT_EQ("first", Get(1, "foo", snapshot));
    ASSERT_EQ("second", Get(1, "foo"));

    dbfull()->CompactRange(CompactRangeOptions(), handles_[1], nullptr,
                           nullptr);
    ASSERT_EQ("[ second, SDEL, first ]", AllEntriesFor("foo", 1));

    SingleDelete(1, "foo");

    ASSERT_EQ("first", Get(1, "foo", snapshot));
    ASSERT_EQ("NOT_FOUND", Get(1, "foo"));

    dbfull()->CompactRange(CompactRangeOptions(), handles_[1], nullptr,
                           nullptr);

    ASSERT_EQ("first", Get(1, "foo", snapshot));
    ASSERT_EQ("NOT_FOUND", Get(1, "foo"));
    db_->ReleaseSnapshot(snapshot);
    // Skip FIFO and universal compaction beccause they do not apply to the test
    // case. Skip MergePut because single delete does not get removed when it
    // encounters a merge.
  } while (ChangeOptions(kSkipFIFOCompaction | kSkipUniversalCompaction |
                         kSkipMergePut));
}

#ifndef ROCKSDB_LITE
TEST_F(DBTest, DeletionMarkers1) {
  Options options = CurrentOptions();
  CreateAndReopenWithCF({"pikachu"}, options);
  Put(1, "foo", "v1");
  ASSERT_OK(Flush(1));
  const int last = 2;
  MoveFilesToLevel(last, 1);
  // foo => v1 is now in last level
  ASSERT_EQ(NumTableFilesAtLevel(last, 1), 1);

  // Place a table at level last-1 to prevent merging with preceding mutation
  Put(1, "a", "begin");
  Put(1, "z", "end");
  Flush(1);
  MoveFilesToLevel(last - 1, 1);
  ASSERT_EQ(NumTableFilesAtLevel(last, 1), 1);
  ASSERT_EQ(NumTableFilesAtLevel(last - 1, 1), 1);

  Delete(1, "foo");
  Put(1, "foo", "v2");
  ASSERT_EQ(AllEntriesFor("foo", 1), "[ v2, DEL, v1 ]");
  ASSERT_OK(Flush(1));  // Moves to level last-2
  ASSERT_EQ(AllEntriesFor("foo", 1), "[ v2, v1 ]");
  Slice z("z");
  dbfull()->TEST_CompactRange(last - 2, nullptr, &z, handles_[1]);
  // DEL eliminated, but v1 remains because we aren't compacting that level
  // (DEL can be eliminated because v2 hides v1).
  ASSERT_EQ(AllEntriesFor("foo", 1), "[ v2, v1 ]");
  dbfull()->TEST_CompactRange(last - 1, nullptr, nullptr, handles_[1]);
  // Merging last-1 w/ last, so we are the base level for "foo", so
  // DEL is removed.  (as is v1).
  ASSERT_EQ(AllEntriesFor("foo", 1), "[ v2 ]");
}

TEST_F(DBTest, DeletionMarkers2) {
  Options options = CurrentOptions();
  CreateAndReopenWithCF({"pikachu"}, options);
  Put(1, "foo", "v1");
  ASSERT_OK(Flush(1));
  const int last = 2;
  MoveFilesToLevel(last, 1);
  // foo => v1 is now in last level
  ASSERT_EQ(NumTableFilesAtLevel(last, 1), 1);

  // Place a table at level last-1 to prevent merging with preceding mutation
  Put(1, "a", "begin");
  Put(1, "z", "end");
  Flush(1);
  MoveFilesToLevel(last - 1, 1);
  ASSERT_EQ(NumTableFilesAtLevel(last, 1), 1);
  ASSERT_EQ(NumTableFilesAtLevel(last - 1, 1), 1);

  Delete(1, "foo");
  ASSERT_EQ(AllEntriesFor("foo", 1), "[ DEL, v1 ]");
  ASSERT_OK(Flush(1));  // Moves to level last-2
  ASSERT_EQ(AllEntriesFor("foo", 1), "[ DEL, v1 ]");
  dbfull()->TEST_CompactRange(last - 2, nullptr, nullptr, handles_[1]);
  // DEL kept: "last" file overlaps
  ASSERT_EQ(AllEntriesFor("foo", 1), "[ DEL, v1 ]");
  dbfull()->TEST_CompactRange(last - 1, nullptr, nullptr, handles_[1]);
  // Merging last-1 w/ last, so we are the base level for "foo", so
  // DEL is removed.  (as is v1).
  ASSERT_EQ(AllEntriesFor("foo", 1), "[ ]");
}

TEST_F(DBTest, OverlapInLevel0) {
  do {
    Options options = CurrentOptions();
    CreateAndReopenWithCF({"pikachu"}, options);

    // Fill levels 1 and 2 to disable the pushing of new memtables to levels >
    // 0.
    ASSERT_OK(Put(1, "100", "v100"));
    ASSERT_OK(Put(1, "999", "v999"));
    Flush(1);
    MoveFilesToLevel(2, 1);
    ASSERT_OK(Delete(1, "100"));
    ASSERT_OK(Delete(1, "999"));
    Flush(1);
    MoveFilesToLevel(1, 1);
    ASSERT_EQ("0,1,1", FilesPerLevel(1));

    // Make files spanning the following ranges in level-0:
    //  files[0]  200 .. 900
    //  files[1]  300 .. 500
    // Note that files are sorted by smallest key.
    ASSERT_OK(Put(1, "300", "v300"));
    ASSERT_OK(Put(1, "500", "v500"));
    Flush(1);
    ASSERT_OK(Put(1, "200", "v200"));
    ASSERT_OK(Put(1, "600", "v600"));
    ASSERT_OK(Put(1, "900", "v900"));
    Flush(1);
    ASSERT_EQ("2,1,1", FilesPerLevel(1));

    // Compact away the placeholder files we created initially
    dbfull()->TEST_CompactRange(1, nullptr, nullptr, handles_[1]);
    dbfull()->TEST_CompactRange(2, nullptr, nullptr, handles_[1]);
    ASSERT_EQ("2", FilesPerLevel(1));

    // Do a memtable compaction.  Before bug-fix, the compaction would
    // not detect the overlap with level-0 files and would incorrectly place
    // the deletion in a deeper level.
    ASSERT_OK(Delete(1, "600"));
    Flush(1);
    ASSERT_EQ("3", FilesPerLevel(1));
    ASSERT_EQ("NOT_FOUND", Get(1, "600"));
  } while (ChangeOptions(kSkipUniversalCompaction | kSkipFIFOCompaction));
}
#endif  // ROCKSDB_LITE

TEST_F(DBTest, ComparatorCheck) {
  class NewComparator : public Comparator {
   public:
    const char* Name() const override { return "rocksdb.NewComparator"; }
    int Compare(const Slice& a, const Slice& b) const override {
      return BytewiseComparator()->Compare(a, b);
    }
    void FindShortestSeparator(std::string* s, const Slice& l) const override {
      BytewiseComparator()->FindShortestSeparator(s, l);
    }
    void FindShortSuccessor(std::string* key) const override {
      BytewiseComparator()->FindShortSuccessor(key);
    }
  };
  Options new_options, options;
  NewComparator cmp;
  do {
    options = CurrentOptions();
    CreateAndReopenWithCF({"pikachu"}, options);
    new_options = CurrentOptions();
    new_options.comparator = &cmp;
    // only the non-default column family has non-matching comparator
    Status s = TryReopenWithColumnFamilies(
        {"default", "pikachu"}, std::vector<Options>({options, new_options}));
    ASSERT_TRUE(!s.ok());
    ASSERT_TRUE(s.ToString().find("comparator") != std::string::npos)
        << s.ToString();
  } while (ChangeCompactOptions());
}

TEST_F(DBTest, CustomComparator) {
  class NumberComparator : public Comparator {
   public:
    const char* Name() const override { return "test.NumberComparator"; }
    int Compare(const Slice& a, const Slice& b) const override {
      return ToNumber(a) - ToNumber(b);
    }
    void FindShortestSeparator(std::string* s, const Slice& l) const override {
      ToNumber(*s);  // Check format
      ToNumber(l);   // Check format
    }
    void FindShortSuccessor(std::string* key) const override {
      ToNumber(*key);  // Check format
    }

   private:
    static int ToNumber(const Slice& x) {
      // Check that there are no extra characters.
      EXPECT_TRUE(x.size() >= 2 && x[0] == '[' && x[x.size() - 1] == ']')
          << EscapeString(x);
      int val;
      char ignored;
      EXPECT_TRUE(sscanf(x.ToString().c_str(), "[%i]%c", &val, &ignored) == 1)
          << EscapeString(x);
      return val;
    }
  };
  Options new_options;
  NumberComparator cmp;
  do {
    new_options = CurrentOptions();
    new_options.create_if_missing = true;
    new_options.comparator = &cmp;
    new_options.write_buffer_size = 4096;  // Compact more often
    new_options.arena_block_size = 4096;
    new_options = CurrentOptions(new_options);
    DestroyAndReopen(new_options);
    CreateAndReopenWithCF({"pikachu"}, new_options);
    ASSERT_OK(Put(1, "[10]", "ten"));
    ASSERT_OK(Put(1, "[0x14]", "twenty"));
    for (int i = 0; i < 2; i++) {
      ASSERT_EQ("ten", Get(1, "[10]"));
      ASSERT_EQ("ten", Get(1, "[0xa]"));
      ASSERT_EQ("twenty", Get(1, "[20]"));
      ASSERT_EQ("twenty", Get(1, "[0x14]"));
      ASSERT_EQ("NOT_FOUND", Get(1, "[15]"));
      ASSERT_EQ("NOT_FOUND", Get(1, "[0xf]"));
      Compact(1, "[0]", "[9999]");
    }

    for (int run = 0; run < 2; run++) {
      for (int i = 0; i < 1000; i++) {
        char buf[100];
        snprintf(buf, sizeof(buf), "[%d]", i * 10);
        ASSERT_OK(Put(1, buf, buf));
      }
      Compact(1, "[0]", "[1000000]");
    }
  } while (ChangeCompactOptions());
}

TEST_F(DBTest, DBOpen_Options) {
  Options options = CurrentOptions();
  std::string dbname = test::PerThreadDBPath("db_options_test");
  ASSERT_OK(DestroyDB(dbname, options));

  // Does not exist, and create_if_missing == false: error
  DB* db = nullptr;
  options.create_if_missing = false;
  Status s = DB::Open(options, dbname, &db);
  ASSERT_TRUE(strstr(s.ToString().c_str(), "does not exist") != nullptr);
  ASSERT_TRUE(db == nullptr);

  // Does not exist, and create_if_missing == true: OK
  options.create_if_missing = true;
  s = DB::Open(options, dbname, &db);
  ASSERT_OK(s);
  ASSERT_TRUE(db != nullptr);

  delete db;
  db = nullptr;

  // Does exist, and error_if_exists == true: error
  options.create_if_missing = false;
  options.error_if_exists = true;
  s = DB::Open(options, dbname, &db);
  ASSERT_TRUE(strstr(s.ToString().c_str(), "exists") != nullptr);
  ASSERT_TRUE(db == nullptr);

  // Does exist, and error_if_exists == false: OK
  options.create_if_missing = true;
  options.error_if_exists = false;
  s = DB::Open(options, dbname, &db);
  ASSERT_OK(s);
  ASSERT_TRUE(db != nullptr);

  delete db;
  db = nullptr;
}

TEST_F(DBTest, DBOpen_Change_NumLevels) {
  Options options = CurrentOptions();
  options.create_if_missing = true;
  DestroyAndReopen(options);
  ASSERT_TRUE(db_ != nullptr);
  CreateAndReopenWithCF({"pikachu"}, options);

  ASSERT_OK(Put(1, "a", "123"));
  ASSERT_OK(Put(1, "b", "234"));
  Flush(1);
  MoveFilesToLevel(3, 1);
  Close();

  options.create_if_missing = false;
  options.num_levels = 2;
  Status s = TryReopenWithColumnFamilies({"default", "pikachu"}, options);
  ASSERT_TRUE(strstr(s.ToString().c_str(), "Invalid argument") != nullptr);
  ASSERT_TRUE(db_ == nullptr);
}

TEST_F(DBTest, DestroyDBMetaDatabase) {
  std::string dbname = test::PerThreadDBPath("db_meta");
  ASSERT_OK(env_->CreateDirIfMissing(dbname));
  std::string metadbname = MetaDatabaseName(dbname, 0);
  ASSERT_OK(env_->CreateDirIfMissing(metadbname));
  std::string metametadbname = MetaDatabaseName(metadbname, 0);
  ASSERT_OK(env_->CreateDirIfMissing(metametadbname));

  // Destroy previous versions if they exist. Using the long way.
  Options options = CurrentOptions();
  ASSERT_OK(DestroyDB(metametadbname, options));
  ASSERT_OK(DestroyDB(metadbname, options));
  ASSERT_OK(DestroyDB(dbname, options));

  // Setup databases
  DB* db = nullptr;
  ASSERT_OK(DB::Open(options, dbname, &db));
  delete db;
  db = nullptr;
  ASSERT_OK(DB::Open(options, metadbname, &db));
  delete db;
  db = nullptr;
  ASSERT_OK(DB::Open(options, metametadbname, &db));
  delete db;
  db = nullptr;

  // Delete databases
  ASSERT_OK(DestroyDB(dbname, options));

  // Check if deletion worked.
  options.create_if_missing = false;
  ASSERT_TRUE(!(DB::Open(options, dbname, &db)).ok());
  ASSERT_TRUE(!(DB::Open(options, metadbname, &db)).ok());
  ASSERT_TRUE(!(DB::Open(options, metametadbname, &db)).ok());
}

#ifndef ROCKSDB_LITE
TEST_F(DBTest, SnapshotFiles) {
  do {
    Options options = CurrentOptions();
    options.write_buffer_size = 100000000;  // Large write buffer
    CreateAndReopenWithCF({"pikachu"}, options);

    Random rnd(301);

    // Write 8MB (80 values, each 100K)
    ASSERT_EQ(NumTableFilesAtLevel(0, 1), 0);
    std::vector<std::string> values;
    for (int i = 0; i < 80; i++) {
      values.push_back(rnd.RandomString(100000));
      ASSERT_OK(Put((i < 40), Key(i), values[i]));
    }

    // assert that nothing makes it to disk yet.
    ASSERT_EQ(NumTableFilesAtLevel(0, 1), 0);

    // get a file snapshot
    uint64_t manifest_number = 0;
    uint64_t manifest_size = 0;
    std::vector<std::string> files;
    dbfull()->DisableFileDeletions();
    dbfull()->GetLiveFiles(files, &manifest_size);

    // CURRENT, MANIFEST, OPTIONS, *.sst files (one for each CF)
    ASSERT_EQ(files.size(), 5U);

    uint64_t number = 0;
    FileType type;

    // copy these files to a new snapshot directory
    std::string snapdir = dbname_ + ".snapdir/";
    if (env_->FileExists(snapdir).ok()) {
      ASSERT_OK(DestroyDir(env_, snapdir));
    }
    ASSERT_OK(env_->CreateDir(snapdir));

    for (size_t i = 0; i < files.size(); i++) {
      // our clients require that GetLiveFiles returns
      // files with "/" as first character!
      ASSERT_EQ(files[i][0], '/');
      std::string src = dbname_ + files[i];
      std::string dest = snapdir + files[i];

      uint64_t size;
      ASSERT_OK(env_->GetFileSize(src, &size));

      // record the number and the size of the
      // latest manifest file
      if (ParseFileName(files[i].substr(1), &number, &type)) {
        if (type == kDescriptorFile) {
          if (number > manifest_number) {
            manifest_number = number;
            ASSERT_GE(size, manifest_size);
            size = manifest_size;  // copy only valid MANIFEST data
          }
        }
      }
      CopyFile(src, dest, size);
    }

    // release file snapshot
    dbfull()->DisableFileDeletions();
    // overwrite one key, this key should not appear in the snapshot
    std::vector<std::string> extras;
    for (unsigned int i = 0; i < 1; i++) {
      extras.push_back(rnd.RandomString(100000));
      ASSERT_OK(Put(0, Key(i), extras[i]));
    }

    // verify that data in the snapshot are correct
    std::vector<ColumnFamilyDescriptor> column_families;
    column_families.emplace_back("default", ColumnFamilyOptions());
    column_families.emplace_back("pikachu", ColumnFamilyOptions());
    std::vector<ColumnFamilyHandle*> cf_handles;
    DB* snapdb;
    DBOptions opts;
    opts.env = env_;
    opts.create_if_missing = false;
    Status stat =
        DB::Open(opts, snapdir, column_families, &cf_handles, &snapdb);
    ASSERT_OK(stat);

    ReadOptions roptions;
    std::string val;
    for (unsigned int i = 0; i < 80; i++) {
      stat = snapdb->Get(roptions, cf_handles[i < 40], Key(i), &val);
      ASSERT_EQ(values[i].compare(val), 0);
    }
    for (auto cfh : cf_handles) {
      delete cfh;
    }
    delete snapdb;

    // look at the new live files after we added an 'extra' key
    // and after we took the first snapshot.
    uint64_t new_manifest_number = 0;
    uint64_t new_manifest_size = 0;
    std::vector<std::string> newfiles;
    dbfull()->DisableFileDeletions();
    dbfull()->GetLiveFiles(newfiles, &new_manifest_size);

    // find the new manifest file. assert that this manifest file is
    // the same one as in the previous snapshot. But its size should be
    // larger because we added an extra key after taking the
    // previous shapshot.
    for (size_t i = 0; i < newfiles.size(); i++) {
      std::string src = dbname_ + "/" + newfiles[i];
      // record the lognumber and the size of the
      // latest manifest file
      if (ParseFileName(newfiles[i].substr(1), &number, &type)) {
        if (type == kDescriptorFile) {
          if (number > new_manifest_number) {
            uint64_t size;
            new_manifest_number = number;
            ASSERT_OK(env_->GetFileSize(src, &size));
            ASSERT_GE(size, new_manifest_size);
          }
        }
      }
    }
    ASSERT_EQ(manifest_number, new_manifest_number);
    ASSERT_GT(new_manifest_size, manifest_size);

    // release file snapshot
    dbfull()->DisableFileDeletions();
  } while (ChangeCompactOptions());
}

TEST_F(DBTest, ReadonlyDBGetLiveManifestSize) {
  do {
    Options options = CurrentOptions();
    options.level0_file_num_compaction_trigger = 2;
    DestroyAndReopen(options);

    ASSERT_OK(Put("foo", "bar"));
    ASSERT_OK(Flush());
    ASSERT_OK(Put("foo", "bar"));
    ASSERT_OK(Flush());
    ASSERT_OK(dbfull()->TEST_WaitForCompact());

    Close();
    ASSERT_OK(ReadOnlyReopen(options));

    uint64_t manifest_size = 0;
    std::vector<std::string> files;
    dbfull()->GetLiveFiles(files, &manifest_size);

    for (const std::string& f : files) {
      uint64_t number = 0;
      FileType type;
      if (ParseFileName(f.substr(1), &number, &type)) {
        if (type == kDescriptorFile) {
          uint64_t size_on_disk;
          env_->GetFileSize(dbname_ + "/" + f, &size_on_disk);
          ASSERT_EQ(manifest_size, size_on_disk);
          break;
        }
      }
    }
    Close();
  } while (ChangeCompactOptions());
}

TEST_F(DBTest, GetLiveBlobFiles) {
  VersionSet* const versions = dbfull()->TEST_GetVersionSet();
  assert(versions);
  assert(versions->GetColumnFamilySet());

  ColumnFamilyData* const cfd = versions->GetColumnFamilySet()->GetDefault();
  assert(cfd);

<<<<<<< HEAD
  // Add a live blob file.
  VersionEdit edit;

=======
  Version* const version = cfd->current();
  assert(version);

  VersionStorageInfo* const storage_info = version->storage_info();
  assert(storage_info);

  // Add a live blob file.
>>>>>>> ed431616
  constexpr uint64_t blob_file_number = 234;
  constexpr uint64_t total_blob_count = 555;
  constexpr uint64_t total_blob_bytes = 66666;
  constexpr char checksum_method[] = "CRC32";
  constexpr char checksum_value[] = "3d87ff57";

<<<<<<< HEAD
  edit.AddBlobFile(blob_file_number, total_blob_count, total_blob_bytes,
                   checksum_method, checksum_value);

  dbfull()->TEST_LockMutex();
  Status s = versions->LogAndApply(cfd, *cfd->GetLatestMutableCFOptions(),
                                   &edit, dbfull()->mutex());
  dbfull()->TEST_UnlockMutex();

  ASSERT_OK(s);
=======
  auto shared_meta = SharedBlobFileMetaData::Create(
      blob_file_number, total_blob_count, total_blob_bytes, checksum_method,
      checksum_value);

  constexpr uint64_t garbage_blob_count = 0;
  constexpr uint64_t garbage_blob_bytes = 0;

  auto meta = BlobFileMetaData::Create(std::move(shared_meta),
                                       BlobFileMetaData::LinkedSsts(),
                                       garbage_blob_count, garbage_blob_bytes);

  storage_info->AddBlobFile(std::move(meta));
>>>>>>> ed431616

  // Make sure it appears in the results returned by GetLiveFiles.
  uint64_t manifest_size = 0;
  std::vector<std::string> files;
  ASSERT_OK(dbfull()->GetLiveFiles(files, &manifest_size));

  ASSERT_FALSE(files.empty());
  ASSERT_EQ(files[0], BlobFileName("", blob_file_number));
}
#endif

TEST_F(DBTest, PurgeInfoLogs) {
  Options options = CurrentOptions();
  options.keep_log_file_num = 5;
  options.create_if_missing = true;
  for (int mode = 0; mode <= 1; mode++) {
    if (mode == 1) {
      options.db_log_dir = dbname_ + "_logs";
      env_->CreateDirIfMissing(options.db_log_dir);
    } else {
      options.db_log_dir = "";
    }
    for (int i = 0; i < 8; i++) {
      Reopen(options);
    }

    std::vector<std::string> files;
    env_->GetChildren(options.db_log_dir.empty() ? dbname_ : options.db_log_dir,
                      &files);
    int info_log_count = 0;
    for (std::string file : files) {
      if (file.find("LOG") != std::string::npos) {
        info_log_count++;
      }
    }
    ASSERT_EQ(5, info_log_count);

    Destroy(options);
    // For mode (1), test DestroyDB() to delete all the logs under DB dir.
    // For mode (2), no info log file should have been put under DB dir.
    std::vector<std::string> db_files;
    env_->GetChildren(dbname_, &db_files);
    for (std::string file : db_files) {
      ASSERT_TRUE(file.find("LOG") == std::string::npos);
    }

    if (mode == 1) {
      // Cleaning up
      env_->GetChildren(options.db_log_dir, &files);
      for (std::string file : files) {
        env_->DeleteFile(options.db_log_dir + "/" + file);
      }
      env_->DeleteDir(options.db_log_dir);
    }
  }
}

#ifndef ROCKSDB_LITE
// Multi-threaded test:
namespace {

static const int kColumnFamilies = 10;
static const int kNumThreads = 10;
static const int kTestSeconds = 10;
static const int kNumKeys = 1000;

struct MTState {
  DBTest* test;
  std::atomic<bool> stop;
  std::atomic<int> counter[kNumThreads];
  std::atomic<bool> thread_done[kNumThreads];
};

struct MTThread {
  MTState* state;
  int id;
  bool multiget_batched;
};

static void MTThreadBody(void* arg) {
  MTThread* t = reinterpret_cast<MTThread*>(arg);
  int id = t->id;
  DB* db = t->state->test->db_;
  int counter = 0;
  fprintf(stderr, "... starting thread %d\n", id);
  Random rnd(1000 + id);
  char valbuf[1500];
  while (t->state->stop.load(std::memory_order_acquire) == false) {
    t->state->counter[id].store(counter, std::memory_order_release);

    int key = rnd.Uniform(kNumKeys);
    char keybuf[20];
    snprintf(keybuf, sizeof(keybuf), "%016d", key);

    if (rnd.OneIn(2)) {
      // Write values of the form <key, my id, counter, cf, unique_id>.
      // into each of the CFs
      // We add some padding for force compactions.
      int unique_id = rnd.Uniform(1000000);

      // Half of the time directly use WriteBatch. Half of the time use
      // WriteBatchWithIndex.
      if (rnd.OneIn(2)) {
        WriteBatch batch;
        for (int cf = 0; cf < kColumnFamilies; ++cf) {
          snprintf(valbuf, sizeof(valbuf), "%d.%d.%d.%d.%-1000d", key, id,
                   static_cast<int>(counter), cf, unique_id);
          batch.Put(t->state->test->handles_[cf], Slice(keybuf), Slice(valbuf));
        }
        ASSERT_OK(db->Write(WriteOptions(), &batch));
      } else {
        WriteBatchWithIndex batch(db->GetOptions().comparator);
        for (int cf = 0; cf < kColumnFamilies; ++cf) {
          snprintf(valbuf, sizeof(valbuf), "%d.%d.%d.%d.%-1000d", key, id,
                   static_cast<int>(counter), cf, unique_id);
          batch.Put(t->state->test->handles_[cf], Slice(keybuf), Slice(valbuf));
        }
        ASSERT_OK(db->Write(WriteOptions(), batch.GetWriteBatch()));
      }
    } else {
      // Read a value and verify that it matches the pattern written above
      // and that writes to all column families were atomic (unique_id is the
      // same)
      std::vector<Slice> keys(kColumnFamilies, Slice(keybuf));
      std::vector<std::string> values;
      std::vector<Status> statuses;
      if (!t->multiget_batched) {
        statuses = db->MultiGet(ReadOptions(), t->state->test->handles_, keys,
                                &values);
      } else {
        std::vector<PinnableSlice> pin_values(keys.size());
        statuses.resize(keys.size());
        const Snapshot* snapshot = db->GetSnapshot();
        ReadOptions ro;
        ro.snapshot = snapshot;
        for (int cf = 0; cf < kColumnFamilies; ++cf) {
          db->MultiGet(ro, t->state->test->handles_[cf], 1, &keys[cf],
                       &pin_values[cf], &statuses[cf]);
        }
        db->ReleaseSnapshot(snapshot);
        values.resize(keys.size());
        for (int cf = 0; cf < kColumnFamilies; ++cf) {
          if (statuses[cf].ok()) {
            values[cf].assign(pin_values[cf].data(), pin_values[cf].size());
          }
        }
      }
      Status s = statuses[0];
      // all statuses have to be the same
      for (size_t i = 1; i < statuses.size(); ++i) {
        // they are either both ok or both not-found
        ASSERT_TRUE((s.ok() && statuses[i].ok()) ||
                    (s.IsNotFound() && statuses[i].IsNotFound()));
      }
      if (s.IsNotFound()) {
        // Key has not yet been written
      } else {
        // Check that the writer thread counter is >= the counter in the value
        ASSERT_OK(s);
        int unique_id = -1;
        for (int i = 0; i < kColumnFamilies; ++i) {
          int k, w, c, cf, u;
          ASSERT_EQ(5, sscanf(values[i].c_str(), "%d.%d.%d.%d.%d", &k, &w, &c,
                              &cf, &u))
              << values[i];
          ASSERT_EQ(k, key);
          ASSERT_GE(w, 0);
          ASSERT_LT(w, kNumThreads);
          ASSERT_LE(c, t->state->counter[w].load(std::memory_order_acquire));
          ASSERT_EQ(cf, i);
          if (i == 0) {
            unique_id = u;
          } else {
            // this checks that updates across column families happened
            // atomically -- all unique ids are the same
            ASSERT_EQ(u, unique_id);
          }
        }
      }
    }
    counter++;
  }
  t->state->thread_done[id].store(true, std::memory_order_release);
  fprintf(stderr, "... stopping thread %d after %d ops\n", id, int(counter));
}

}  // namespace

class MultiThreadedDBTest
    : public DBTest,
      public ::testing::WithParamInterface<std::tuple<int, bool>> {
 public:
  void SetUp() override {
    std::tie(option_config_, multiget_batched_) = GetParam();
  }

  static std::vector<int> GenerateOptionConfigs() {
    std::vector<int> optionConfigs;
    for (int optionConfig = kDefault; optionConfig < kEnd; ++optionConfig) {
      optionConfigs.push_back(optionConfig);
    }
    return optionConfigs;
  }

  bool multiget_batched_;
};

TEST_P(MultiThreadedDBTest, MultiThreaded) {
  if (option_config_ == kPipelinedWrite) return;
  anon::OptionsOverride options_override;
  options_override.skip_policy = kSkipNoSnapshot;
  Options options = CurrentOptions(options_override);
  std::vector<std::string> cfs;
  for (int i = 1; i < kColumnFamilies; ++i) {
    cfs.push_back(ToString(i));
  }
  Reopen(options);
  CreateAndReopenWithCF(cfs, options);
  // Initialize state
  MTState mt;
  mt.test = this;
  mt.stop.store(false, std::memory_order_release);
  for (int id = 0; id < kNumThreads; id++) {
    mt.counter[id].store(0, std::memory_order_release);
    mt.thread_done[id].store(false, std::memory_order_release);
  }

  // Start threads
  MTThread thread[kNumThreads];
  for (int id = 0; id < kNumThreads; id++) {
    thread[id].state = &mt;
    thread[id].id = id;
    thread[id].multiget_batched = multiget_batched_;
    env_->StartThread(MTThreadBody, &thread[id]);
  }

  // Let them run for a while
  env_->SleepForMicroseconds(kTestSeconds * 1000000);

  // Stop the threads and wait for them to finish
  mt.stop.store(true, std::memory_order_release);
  for (int id = 0; id < kNumThreads; id++) {
    while (mt.thread_done[id].load(std::memory_order_acquire) == false) {
      env_->SleepForMicroseconds(100000);
    }
  }
}

INSTANTIATE_TEST_CASE_P(
    MultiThreaded, MultiThreadedDBTest,
    ::testing::Combine(
        ::testing::ValuesIn(MultiThreadedDBTest::GenerateOptionConfigs()),
        ::testing::Bool()));
#endif  // ROCKSDB_LITE

// Group commit test:
#if !defined(TRAVIS) && !defined(OS_WIN)
// Disable this test temporarily on Travis and appveyor as it fails
// intermittently. Github issue: #4151
namespace {

static const int kGCNumThreads = 4;
static const int kGCNumKeys = 1000;

struct GCThread {
  DB* db;
  int id;
  std::atomic<bool> done;
};

static void GCThreadBody(void* arg) {
  GCThread* t = reinterpret_cast<GCThread*>(arg);
  int id = t->id;
  DB* db = t->db;
  WriteOptions wo;

  for (int i = 0; i < kGCNumKeys; ++i) {
    std::string kv(ToString(i + id * kGCNumKeys));
    ASSERT_OK(db->Put(wo, kv, kv));
  }
  t->done = true;
}

}  // namespace

TEST_F(DBTest, GroupCommitTest) {
  do {
    Options options = CurrentOptions();
    options.env = env_;
    options.statistics = ROCKSDB_NAMESPACE::CreateDBStatistics();
    Reopen(options);

    ROCKSDB_NAMESPACE::SyncPoint::GetInstance()->LoadDependency(
        {{"WriteThread::JoinBatchGroup:BeganWaiting",
          "DBImpl::WriteImpl:BeforeLeaderEnters"},
         {"WriteThread::AwaitState:BlockingWaiting",
          "WriteThread::EnterAsBatchGroupLeader:End"}});
    ROCKSDB_NAMESPACE::SyncPoint::GetInstance()->EnableProcessing();

    // Start threads
    GCThread thread[kGCNumThreads];
    for (int id = 0; id < kGCNumThreads; id++) {
      thread[id].id = id;
      thread[id].db = db_;
      thread[id].done = false;
      env_->StartThread(GCThreadBody, &thread[id]);
    }
    env_->WaitForJoin();

    ASSERT_GT(TestGetTickerCount(options, WRITE_DONE_BY_OTHER), 0);

    std::vector<std::string> expected_db;
    for (int i = 0; i < kGCNumThreads * kGCNumKeys; ++i) {
      expected_db.push_back(ToString(i));
    }
    std::sort(expected_db.begin(), expected_db.end());

    Iterator* itr = db_->NewIterator(ReadOptions());
    itr->SeekToFirst();
    for (auto x : expected_db) {
      ASSERT_TRUE(itr->Valid());
      ASSERT_EQ(itr->key().ToString(), x);
      ASSERT_EQ(itr->value().ToString(), x);
      itr->Next();
    }
    ASSERT_TRUE(!itr->Valid());
    delete itr;

    HistogramData hist_data;
    options.statistics->histogramData(DB_WRITE, &hist_data);
    ASSERT_GT(hist_data.average, 0.0);
  } while (ChangeOptions(kSkipNoSeekToLast));
}
#endif  // TRAVIS

namespace {
typedef std::map<std::string, std::string> KVMap;
}

class ModelDB : public DB {
 public:
  class ModelSnapshot : public Snapshot {
   public:
    KVMap map_;

    SequenceNumber GetSequenceNumber() const override {
      // no need to call this
      assert(false);
      return 0;
    }
  };

  explicit ModelDB(const Options& options) : options_(options) {}
  using DB::Put;
  Status Put(const WriteOptions& o, ColumnFamilyHandle* cf, const Slice& k,
             const Slice& v) override {
    WriteBatch batch;
    batch.Put(cf, k, v);
    return Write(o, &batch);
  }
  using DB::Close;
  Status Close() override { return Status::OK(); }
  using DB::Delete;
  Status Delete(const WriteOptions& o, ColumnFamilyHandle* cf,
                const Slice& key) override {
    WriteBatch batch;
    batch.Delete(cf, key);
    return Write(o, &batch);
  }
  using DB::SingleDelete;
  Status SingleDelete(const WriteOptions& o, ColumnFamilyHandle* cf,
                      const Slice& key) override {
    WriteBatch batch;
    batch.SingleDelete(cf, key);
    return Write(o, &batch);
  }
  using DB::Merge;
  Status Merge(const WriteOptions& o, ColumnFamilyHandle* cf, const Slice& k,
               const Slice& v) override {
    WriteBatch batch;
    batch.Merge(cf, k, v);
    return Write(o, &batch);
  }
  using DB::Get;
  Status Get(const ReadOptions& /*options*/, ColumnFamilyHandle* /*cf*/,
             const Slice& key, PinnableSlice* /*value*/) override {
    return Status::NotSupported(key);
  }

  using DB::GetMergeOperands;
  virtual Status GetMergeOperands(
      const ReadOptions& /*options*/, ColumnFamilyHandle* /*column_family*/,
      const Slice& key, PinnableSlice* /*slice*/,
      GetMergeOperandsOptions* /*merge_operands_options*/,
      int* /*number_of_operands*/) override {
    return Status::NotSupported(key);
  }

  using DB::MultiGet;
  std::vector<Status> MultiGet(
      const ReadOptions& /*options*/,
      const std::vector<ColumnFamilyHandle*>& /*column_family*/,
      const std::vector<Slice>& keys,
      std::vector<std::string>* /*values*/) override {
    std::vector<Status> s(keys.size(),
                          Status::NotSupported("Not implemented."));
    return s;
  }

#ifndef ROCKSDB_LITE
  using DB::IngestExternalFile;
  Status IngestExternalFile(
      ColumnFamilyHandle* /*column_family*/,
      const std::vector<std::string>& /*external_files*/,
      const IngestExternalFileOptions& /*options*/) override {
    return Status::NotSupported("Not implemented.");
  }

  using DB::IngestExternalFiles;
  Status IngestExternalFiles(
      const std::vector<IngestExternalFileArg>& /*args*/) override {
    return Status::NotSupported("Not implemented");
  }

  using DB::CreateColumnFamilyWithImport;
  virtual Status CreateColumnFamilyWithImport(
      const ColumnFamilyOptions& /*options*/,
      const std::string& /*column_family_name*/,
      const ImportColumnFamilyOptions& /*import_options*/,
      const ExportImportFilesMetaData& /*metadata*/,
      ColumnFamilyHandle** /*handle*/) override {
    return Status::NotSupported("Not implemented.");
  }

  using DB::VerifyChecksum;
  Status VerifyChecksum(const ReadOptions&) override {
    return Status::NotSupported("Not implemented.");
  }

  using DB::GetPropertiesOfAllTables;
  Status GetPropertiesOfAllTables(
      ColumnFamilyHandle* /*column_family*/,
      TablePropertiesCollection* /*props*/) override {
    return Status();
  }

  Status GetPropertiesOfTablesInRange(
      ColumnFamilyHandle* /*column_family*/, const Range* /*range*/,
      std::size_t /*n*/, TablePropertiesCollection* /*props*/) override {
    return Status();
  }
#endif  // ROCKSDB_LITE

  using DB::KeyMayExist;
  bool KeyMayExist(const ReadOptions& /*options*/,
                   ColumnFamilyHandle* /*column_family*/, const Slice& /*key*/,
                   std::string* /*value*/,
                   bool* value_found = nullptr) override {
    if (value_found != nullptr) {
      *value_found = false;
    }
    return true;  // Not Supported directly
  }
  using DB::NewIterator;
  Iterator* NewIterator(const ReadOptions& options,
                        ColumnFamilyHandle* /*column_family*/) override {
    if (options.snapshot == nullptr) {
      KVMap* saved = new KVMap;
      *saved = map_;
      return new ModelIter(saved, true);
    } else {
      const KVMap* snapshot_state =
          &(reinterpret_cast<const ModelSnapshot*>(options.snapshot)->map_);
      return new ModelIter(snapshot_state, false);
    }
  }
  Status NewIterators(const ReadOptions& /*options*/,
                      const std::vector<ColumnFamilyHandle*>& /*column_family*/,
                      std::vector<Iterator*>* /*iterators*/) override {
    return Status::NotSupported("Not supported yet");
  }
  const Snapshot* GetSnapshot() override {
    ModelSnapshot* snapshot = new ModelSnapshot;
    snapshot->map_ = map_;
    return snapshot;
  }

  void ReleaseSnapshot(const Snapshot* snapshot) override {
    delete reinterpret_cast<const ModelSnapshot*>(snapshot);
  }

  Status Write(const WriteOptions& /*options*/, WriteBatch* batch) override {
    class Handler : public WriteBatch::Handler {
     public:
      KVMap* map_;
      void Put(const Slice& key, const Slice& value) override {
        (*map_)[key.ToString()] = value.ToString();
      }
      void Merge(const Slice& /*key*/, const Slice& /*value*/) override {
        // ignore merge for now
        // (*map_)[key.ToString()] = value.ToString();
      }
      void Delete(const Slice& key) override { map_->erase(key.ToString()); }
    };
    Handler handler;
    handler.map_ = &map_;
    return batch->Iterate(&handler);
  }

  using DB::GetProperty;
  bool GetProperty(ColumnFamilyHandle* /*column_family*/,
                   const Slice& /*property*/, std::string* /*value*/) override {
    return false;
  }
  using DB::GetIntProperty;
  bool GetIntProperty(ColumnFamilyHandle* /*column_family*/,
                      const Slice& /*property*/, uint64_t* /*value*/) override {
    return false;
  }
  using DB::GetMapProperty;
  bool GetMapProperty(ColumnFamilyHandle* /*column_family*/,
                      const Slice& /*property*/,
                      std::map<std::string, std::string>* /*value*/) override {
    return false;
  }
  using DB::GetAggregatedIntProperty;
  bool GetAggregatedIntProperty(const Slice& /*property*/,
                                uint64_t* /*value*/) override {
    return false;
  }
  using DB::GetApproximateSizes;
  Status GetApproximateSizes(const SizeApproximationOptions& /*options*/,
                             ColumnFamilyHandle* /*column_family*/,
                             const Range* /*range*/, int n,
                             uint64_t* sizes) override {
    for (int i = 0; i < n; i++) {
      sizes[i] = 0;
    }
    return Status::OK();
  }
  using DB::GetApproximateMemTableStats;
  void GetApproximateMemTableStats(ColumnFamilyHandle* /*column_family*/,
                                   const Range& /*range*/,
                                   uint64_t* const count,
                                   uint64_t* const size) override {
    *count = 0;
    *size = 0;
  }
  using DB::CompactRange;
  Status CompactRange(const CompactRangeOptions& /*options*/,
                      ColumnFamilyHandle* /*column_family*/,
                      const Slice* /*start*/, const Slice* /*end*/) override {
    return Status::NotSupported("Not supported operation.");
  }

  Status SetDBOptions(
      const std::unordered_map<std::string, std::string>& /*new_options*/)
      override {
    return Status::NotSupported("Not supported operation.");
  }

  using DB::CompactFiles;
  Status CompactFiles(
      const CompactionOptions& /*compact_options*/,
      ColumnFamilyHandle* /*column_family*/,
      const std::vector<std::string>& /*input_file_names*/,
      const int /*output_level*/, const int /*output_path_id*/ = -1,
      std::vector<std::string>* const /*output_file_names*/ = nullptr,
      CompactionJobInfo* /*compaction_job_info*/ = nullptr) override {
    return Status::NotSupported("Not supported operation.");
  }

  Status PauseBackgroundWork() override {
    return Status::NotSupported("Not supported operation.");
  }

  Status ContinueBackgroundWork() override {
    return Status::NotSupported("Not supported operation.");
  }

  Status EnableAutoCompaction(
      const std::vector<ColumnFamilyHandle*>& /*column_family_handles*/)
      override {
    return Status::NotSupported("Not supported operation.");
  }

  void EnableManualCompaction() override { return; }

  void DisableManualCompaction() override { return; }

  using DB::NumberLevels;
  int NumberLevels(ColumnFamilyHandle* /*column_family*/) override { return 1; }

  using DB::MaxMemCompactionLevel;
  int MaxMemCompactionLevel(ColumnFamilyHandle* /*column_family*/) override {
    return 1;
  }

  using DB::Level0StopWriteTrigger;
  int Level0StopWriteTrigger(ColumnFamilyHandle* /*column_family*/) override {
    return -1;
  }

  const std::string& GetName() const override { return name_; }

  Env* GetEnv() const override { return nullptr; }

  using DB::GetOptions;
  Options GetOptions(ColumnFamilyHandle* /*column_family*/) const override {
    return options_;
  }

  using DB::GetDBOptions;
  DBOptions GetDBOptions() const override { return options_; }

  using DB::Flush;
  Status Flush(const ROCKSDB_NAMESPACE::FlushOptions& /*options*/,
               ColumnFamilyHandle* /*column_family*/) override {
    Status ret;
    return ret;
  }
  Status Flush(
      const ROCKSDB_NAMESPACE::FlushOptions& /*options*/,
      const std::vector<ColumnFamilyHandle*>& /*column_families*/) override {
    return Status::OK();
  }

  Status SyncWAL() override { return Status::OK(); }

  Status DisableFileDeletions() override { return Status::OK(); }

  Status EnableFileDeletions(bool /*force*/) override { return Status::OK(); }
#ifndef ROCKSDB_LITE

  Status GetLiveFiles(std::vector<std::string>&, uint64_t* /*size*/,
                      bool /*flush_memtable*/ = true) override {
    return Status::OK();
  }

  Status GetLiveFilesChecksumInfo(
      FileChecksumList* /*checksum_list*/) override {
    return Status::OK();
  }

  Status GetSortedWalFiles(VectorLogPtr& /*files*/) override {
    return Status::OK();
  }

  Status GetCurrentWalFile(
      std::unique_ptr<LogFile>* /*current_log_file*/) override {
    return Status::OK();
  }

  virtual Status GetCreationTimeOfOldestFile(
      uint64_t* /*creation_time*/) override {
    return Status::NotSupported();
  }

  Status DeleteFile(std::string /*name*/) override { return Status::OK(); }

  Status GetUpdatesSince(
      ROCKSDB_NAMESPACE::SequenceNumber,
      std::unique_ptr<ROCKSDB_NAMESPACE::TransactionLogIterator>*,
      const TransactionLogIterator::ReadOptions& /*read_options*/ =
          TransactionLogIterator::ReadOptions()) override {
    return Status::NotSupported("Not supported in Model DB");
  }

  void GetColumnFamilyMetaData(ColumnFamilyHandle* /*column_family*/,
                               ColumnFamilyMetaData* /*metadata*/) override {}
#endif  // ROCKSDB_LITE

  Status GetDbIdentity(std::string& /*identity*/) const override {
    return Status::OK();
  }

  Status GetDbSessionId(std::string& /*session_id*/) const override {
    return Status::OK();
  }

  SequenceNumber GetLatestSequenceNumber() const override { return 0; }

  bool SetPreserveDeletesSequenceNumber(SequenceNumber /*seqnum*/) override {
    return true;
  }

  ColumnFamilyHandle* DefaultColumnFamily() const override { return nullptr; }

 private:
  class ModelIter : public Iterator {
   public:
    ModelIter(const KVMap* map, bool owned)
        : map_(map), owned_(owned), iter_(map_->end()) {}
    ~ModelIter() override {
      if (owned_) delete map_;
    }
    bool Valid() const override { return iter_ != map_->end(); }
    void SeekToFirst() override { iter_ = map_->begin(); }
    void SeekToLast() override {
      if (map_->empty()) {
        iter_ = map_->end();
      } else {
        iter_ = map_->find(map_->rbegin()->first);
      }
    }
    void Seek(const Slice& k) override {
      iter_ = map_->lower_bound(k.ToString());
    }
    void SeekForPrev(const Slice& k) override {
      iter_ = map_->upper_bound(k.ToString());
      Prev();
    }
    void Next() override { ++iter_; }
    void Prev() override {
      if (iter_ == map_->begin()) {
        iter_ = map_->end();
        return;
      }
      --iter_;
    }

    Slice key() const override { return iter_->first; }
    Slice value() const override { return iter_->second; }
    Status status() const override { return Status::OK(); }

   private:
    const KVMap* const map_;
    const bool owned_;  // Do we own map_
    KVMap::const_iterator iter_;
  };
  const Options options_;
  KVMap map_;
  std::string name_ = "";
};

#ifndef ROCKSDB_VALGRIND_RUN
static std::string RandomKey(Random* rnd, int minimum = 0) {
  int len;
  do {
    len = (rnd->OneIn(3)
               ? 1  // Short sometimes to encourage collisions
               : (rnd->OneIn(100) ? rnd->Skewed(10) : rnd->Uniform(10)));
  } while (len < minimum);
  return test::RandomKey(rnd, len);
}

static bool CompareIterators(int step, DB* model, DB* db,
                             const Snapshot* model_snap,
                             const Snapshot* db_snap) {
  ReadOptions options;
  options.snapshot = model_snap;
  Iterator* miter = model->NewIterator(options);
  options.snapshot = db_snap;
  Iterator* dbiter = db->NewIterator(options);
  bool ok = true;
  int count = 0;
  for (miter->SeekToFirst(), dbiter->SeekToFirst();
       ok && miter->Valid() && dbiter->Valid(); miter->Next(), dbiter->Next()) {
    count++;
    if (miter->key().compare(dbiter->key()) != 0) {
      fprintf(stderr, "step %d: Key mismatch: '%s' vs. '%s'\n", step,
              EscapeString(miter->key()).c_str(),
              EscapeString(dbiter->key()).c_str());
      ok = false;
      break;
    }

    if (miter->value().compare(dbiter->value()) != 0) {
      fprintf(stderr, "step %d: Value mismatch for key '%s': '%s' vs. '%s'\n",
              step, EscapeString(miter->key()).c_str(),
              EscapeString(miter->value()).c_str(),
              EscapeString(dbiter->value()).c_str());
      ok = false;
    }
  }

  if (ok) {
    if (miter->Valid() != dbiter->Valid()) {
      fprintf(stderr, "step %d: Mismatch at end of iterators: %d vs. %d\n",
              step, miter->Valid(), dbiter->Valid());
      ok = false;
    }
  }
  delete miter;
  delete dbiter;
  return ok;
}

class DBTestRandomized : public DBTest,
                         public ::testing::WithParamInterface<int> {
 public:
  void SetUp() override { option_config_ = GetParam(); }

  static std::vector<int> GenerateOptionConfigs() {
    std::vector<int> option_configs;
    // skip cuckoo hash as it does not support snapshot.
    for (int option_config = kDefault; option_config < kEnd; ++option_config) {
      if (!ShouldSkipOptions(option_config,
                             kSkipDeletesFilterFirst | kSkipNoSeekToLast)) {
        option_configs.push_back(option_config);
      }
    }
    option_configs.push_back(kBlockBasedTableWithIndexRestartInterval);
    return option_configs;
  }
};

INSTANTIATE_TEST_CASE_P(
    DBTestRandomized, DBTestRandomized,
    ::testing::ValuesIn(DBTestRandomized::GenerateOptionConfigs()));

TEST_P(DBTestRandomized, Randomized) {
  anon::OptionsOverride options_override;
  options_override.skip_policy = kSkipNoSnapshot;
  Options options = CurrentOptions(options_override);
  DestroyAndReopen(options);

  Random rnd(test::RandomSeed() + GetParam());
  ModelDB model(options);
  const int N = 10000;
  const Snapshot* model_snap = nullptr;
  const Snapshot* db_snap = nullptr;
  std::string k, v;
  for (int step = 0; step < N; step++) {
    // TODO(sanjay): Test Get() works
    int p = rnd.Uniform(100);
    int minimum = 0;
    if (option_config_ == kHashSkipList || option_config_ == kHashLinkList ||
        option_config_ == kPlainTableFirstBytePrefix ||
        option_config_ == kBlockBasedTableWithWholeKeyHashIndex ||
        option_config_ == kBlockBasedTableWithPrefixHashIndex) {
      minimum = 1;
    }
    if (p < 45) {  // Put
      k = RandomKey(&rnd, minimum);
      v = rnd.RandomString(rnd.OneIn(20) ? 100 + rnd.Uniform(100)
                                         : rnd.Uniform(8));
      ASSERT_OK(model.Put(WriteOptions(), k, v));
      ASSERT_OK(db_->Put(WriteOptions(), k, v));
    } else if (p < 90) {  // Delete
      k = RandomKey(&rnd, minimum);
      ASSERT_OK(model.Delete(WriteOptions(), k));
      ASSERT_OK(db_->Delete(WriteOptions(), k));
    } else {  // Multi-element batch
      WriteBatch b;
      const int num = rnd.Uniform(8);
      for (int i = 0; i < num; i++) {
        if (i == 0 || !rnd.OneIn(10)) {
          k = RandomKey(&rnd, minimum);
        } else {
          // Periodically re-use the same key from the previous iter, so
          // we have multiple entries in the write batch for the same key
        }
        if (rnd.OneIn(2)) {
          v = rnd.RandomString(rnd.Uniform(10));
          b.Put(k, v);
        } else {
          b.Delete(k);
        }
      }
      ASSERT_OK(model.Write(WriteOptions(), &b));
      ASSERT_OK(db_->Write(WriteOptions(), &b));
    }

    if ((step % 100) == 0) {
      // For DB instances that use the hash index + block-based table, the
      // iterator will be invalid right when seeking a non-existent key, right
      // than return a key that is close to it.
      if (option_config_ != kBlockBasedTableWithWholeKeyHashIndex &&
          option_config_ != kBlockBasedTableWithPrefixHashIndex) {
        ASSERT_TRUE(CompareIterators(step, &model, db_, nullptr, nullptr));
        ASSERT_TRUE(CompareIterators(step, &model, db_, model_snap, db_snap));
      }

      // Save a snapshot from each DB this time that we'll use next
      // time we compare things, to make sure the current state is
      // preserved with the snapshot
      if (model_snap != nullptr) model.ReleaseSnapshot(model_snap);
      if (db_snap != nullptr) db_->ReleaseSnapshot(db_snap);

      Reopen(options);
      ASSERT_TRUE(CompareIterators(step, &model, db_, nullptr, nullptr));

      model_snap = model.GetSnapshot();
      db_snap = db_->GetSnapshot();
    }
  }
  if (model_snap != nullptr) model.ReleaseSnapshot(model_snap);
  if (db_snap != nullptr) db_->ReleaseSnapshot(db_snap);
}
#endif  // ROCKSDB_VALGRIND_RUN

TEST_F(DBTest, BlockBasedTablePrefixIndexTest) {
  // create a DB with block prefix index
  BlockBasedTableOptions table_options;
  Options options = CurrentOptions();
  table_options.index_type = BlockBasedTableOptions::kHashSearch;
  options.table_factory.reset(NewBlockBasedTableFactory(table_options));
  options.prefix_extractor.reset(NewFixedPrefixTransform(1));

  Reopen(options);
  ASSERT_OK(Put("k1", "v1"));
  Flush();
  ASSERT_OK(Put("k2", "v2"));

  // Reopen it without prefix extractor, make sure everything still works.
  // RocksDB should just fall back to the binary index.
  table_options.index_type = BlockBasedTableOptions::kBinarySearch;
  options.table_factory.reset(NewBlockBasedTableFactory(table_options));
  options.prefix_extractor.reset();

  Reopen(options);
  ASSERT_EQ("v1", Get("k1"));
  ASSERT_EQ("v2", Get("k2"));
}

TEST_F(DBTest, BlockBasedTablePrefixIndexTotalOrderSeek) {
  // create a DB with block prefix index
  BlockBasedTableOptions table_options;
  Options options = CurrentOptions();
  options.max_open_files = 10;
  table_options.index_type = BlockBasedTableOptions::kHashSearch;
  options.table_factory.reset(NewBlockBasedTableFactory(table_options));
  options.prefix_extractor.reset(NewFixedPrefixTransform(1));

  // RocksDB sanitize max open files to at least 20. Modify it back.
  ROCKSDB_NAMESPACE::SyncPoint::GetInstance()->SetCallBack(
      "SanitizeOptions::AfterChangeMaxOpenFiles", [&](void* arg) {
        int* max_open_files = static_cast<int*>(arg);
        *max_open_files = 11;
      });
  ROCKSDB_NAMESPACE::SyncPoint::GetInstance()->EnableProcessing();

  Reopen(options);
  ASSERT_OK(Put("k1", "v1"));
  Flush();

  CompactRangeOptions cro;
  cro.change_level = true;
  cro.target_level = 1;
  ASSERT_OK(db_->CompactRange(cro, nullptr, nullptr));

  // Force evict tables
  dbfull()->TEST_table_cache()->SetCapacity(0);
  // Make table cache to keep one entry.
  dbfull()->TEST_table_cache()->SetCapacity(1);

  ReadOptions read_options;
  read_options.total_order_seek = true;
  {
    std::unique_ptr<Iterator> iter(db_->NewIterator(read_options));
    iter->Seek("k1");
    ASSERT_TRUE(iter->Valid());
    ASSERT_EQ("k1", iter->key().ToString());
  }

  // After total order seek, prefix index should still be used.
  read_options.total_order_seek = false;
  {
    std::unique_ptr<Iterator> iter(db_->NewIterator(read_options));
    iter->Seek("k1");
    ASSERT_TRUE(iter->Valid());
    ASSERT_EQ("k1", iter->key().ToString());
  }
  ROCKSDB_NAMESPACE::SyncPoint::GetInstance()->DisableProcessing();
}

TEST_F(DBTest, ChecksumTest) {
  BlockBasedTableOptions table_options;
  Options options = CurrentOptions();

  table_options.checksum = kCRC32c;
  options.table_factory.reset(NewBlockBasedTableFactory(table_options));
  Reopen(options);
  ASSERT_OK(Put("a", "b"));
  ASSERT_OK(Put("c", "d"));
  ASSERT_OK(Flush());  // table with crc checksum

  table_options.checksum = kxxHash;
  options.table_factory.reset(NewBlockBasedTableFactory(table_options));
  Reopen(options);
  ASSERT_OK(Put("e", "f"));
  ASSERT_OK(Put("g", "h"));
  ASSERT_OK(Flush());  // table with xxhash checksum

  table_options.checksum = kCRC32c;
  options.table_factory.reset(NewBlockBasedTableFactory(table_options));
  Reopen(options);
  ASSERT_EQ("b", Get("a"));
  ASSERT_EQ("d", Get("c"));
  ASSERT_EQ("f", Get("e"));
  ASSERT_EQ("h", Get("g"));

  table_options.checksum = kCRC32c;
  options.table_factory.reset(NewBlockBasedTableFactory(table_options));
  Reopen(options);
  ASSERT_EQ("b", Get("a"));
  ASSERT_EQ("d", Get("c"));
  ASSERT_EQ("f", Get("e"));
  ASSERT_EQ("h", Get("g"));
}

#ifndef ROCKSDB_LITE
TEST_P(DBTestWithParam, FIFOCompactionTest) {
  for (int iter = 0; iter < 2; ++iter) {
    // first iteration -- auto compaction
    // second iteration -- manual compaction
    Options options;
    options.compaction_style = kCompactionStyleFIFO;
    options.write_buffer_size = 100 << 10;  // 100KB
    options.arena_block_size = 4096;
    options.compaction_options_fifo.max_table_files_size = 500 << 10;  // 500KB
    options.compression = kNoCompression;
    options.create_if_missing = true;
    options.max_subcompactions = max_subcompactions_;
    if (iter == 1) {
      options.disable_auto_compactions = true;
    }
    options = CurrentOptions(options);
    DestroyAndReopen(options);

    Random rnd(301);
    for (int i = 0; i < 6; ++i) {
      for (int j = 0; j < 110; ++j) {
        ASSERT_OK(Put(ToString(i * 100 + j), rnd.RandomString(980)));
      }
      // flush should happen here
      ASSERT_OK(dbfull()->TEST_WaitForFlushMemTable());
    }
    if (iter == 0) {
      ASSERT_OK(dbfull()->TEST_WaitForCompact());
    } else {
      CompactRangeOptions cro;
      cro.exclusive_manual_compaction = exclusive_manual_compaction_;
      ASSERT_OK(db_->CompactRange(cro, nullptr, nullptr));
    }
    // only 5 files should survive
    ASSERT_EQ(NumTableFilesAtLevel(0), 5);
    for (int i = 0; i < 50; ++i) {
      // these keys should be deleted in previous compaction
      ASSERT_EQ("NOT_FOUND", Get(ToString(i)));
    }
  }
}

TEST_F(DBTest, FIFOCompactionTestWithCompaction) {
  Options options;
  options.compaction_style = kCompactionStyleFIFO;
  options.write_buffer_size = 20 << 10;  // 20K
  options.arena_block_size = 4096;
  options.compaction_options_fifo.max_table_files_size = 1500 << 10;  // 1MB
  options.compaction_options_fifo.allow_compaction = true;
  options.level0_file_num_compaction_trigger = 6;
  options.compression = kNoCompression;
  options.create_if_missing = true;
  options = CurrentOptions(options);
  DestroyAndReopen(options);

  Random rnd(301);
  for (int i = 0; i < 60; i++) {
    // Generate and flush a file about 20KB.
    for (int j = 0; j < 20; j++) {
      ASSERT_OK(Put(ToString(i * 20 + j), rnd.RandomString(980)));
    }
    Flush();
    ASSERT_OK(dbfull()->TEST_WaitForCompact());
  }
  // It should be compacted to 10 files.
  ASSERT_EQ(NumTableFilesAtLevel(0), 10);

  for (int i = 0; i < 60; i++) {
    // Generate and flush a file about 20KB.
    for (int j = 0; j < 20; j++) {
      ASSERT_OK(Put(ToString(i * 20 + j + 2000), rnd.RandomString(980)));
    }
    Flush();
    ASSERT_OK(dbfull()->TEST_WaitForCompact());
  }

  // It should be compacted to no more than 20 files.
  ASSERT_GT(NumTableFilesAtLevel(0), 10);
  ASSERT_LT(NumTableFilesAtLevel(0), 18);
  // Size limit is still guaranteed.
  ASSERT_LE(SizeAtLevel(0),
            options.compaction_options_fifo.max_table_files_size);
}

TEST_F(DBTest, FIFOCompactionStyleWithCompactionAndDelete) {
  Options options;
  options.compaction_style = kCompactionStyleFIFO;
  options.write_buffer_size = 20 << 10;  // 20K
  options.arena_block_size = 4096;
  options.compaction_options_fifo.max_table_files_size = 1500 << 10;  // 1MB
  options.compaction_options_fifo.allow_compaction = true;
  options.level0_file_num_compaction_trigger = 3;
  options.compression = kNoCompression;
  options.create_if_missing = true;
  options = CurrentOptions(options);
  DestroyAndReopen(options);

  Random rnd(301);
  for (int i = 0; i < 3; i++) {
    // Each file contains a different key which will be dropped later.
    ASSERT_OK(Put("a" + ToString(i), rnd.RandomString(500)));
    ASSERT_OK(Put("key" + ToString(i), ""));
    ASSERT_OK(Put("z" + ToString(i), rnd.RandomString(500)));
    Flush();
    ASSERT_OK(dbfull()->TEST_WaitForCompact());
  }
  ASSERT_EQ(NumTableFilesAtLevel(0), 1);
  for (int i = 0; i < 3; i++) {
    ASSERT_EQ("", Get("key" + ToString(i)));
  }
  for (int i = 0; i < 3; i++) {
    // Each file contains a different key which will be dropped later.
    ASSERT_OK(Put("a" + ToString(i), rnd.RandomString(500)));
    ASSERT_OK(Delete("key" + ToString(i)));
    ASSERT_OK(Put("z" + ToString(i), rnd.RandomString(500)));
    Flush();
    ASSERT_OK(dbfull()->TEST_WaitForCompact());
  }
  ASSERT_EQ(NumTableFilesAtLevel(0), 2);
  for (int i = 0; i < 3; i++) {
    ASSERT_EQ("NOT_FOUND", Get("key" + ToString(i)));
  }
}

// Check that FIFO-with-TTL is not supported with max_open_files != -1.
TEST_F(DBTest, FIFOCompactionWithTTLAndMaxOpenFilesTest) {
  Options options;
  options.compaction_style = kCompactionStyleFIFO;
  options.create_if_missing = true;
  options.ttl = 600;  // seconds

  // TTL is now supported with max_open_files != -1.
  options.max_open_files = 100;
  options = CurrentOptions(options);
  ASSERT_OK(TryReopen(options));

  options.max_open_files = -1;
  ASSERT_OK(TryReopen(options));
}

// Check that FIFO-with-TTL is supported only with BlockBasedTableFactory.
TEST_F(DBTest, FIFOCompactionWithTTLAndVariousTableFormatsTest) {
  Options options;
  options.compaction_style = kCompactionStyleFIFO;
  options.create_if_missing = true;
  options.ttl = 600;  // seconds

  options = CurrentOptions(options);
  options.table_factory.reset(NewBlockBasedTableFactory());
  ASSERT_OK(TryReopen(options));

  Destroy(options);
  options.table_factory.reset(NewPlainTableFactory());
  ASSERT_TRUE(TryReopen(options).IsNotSupported());

  Destroy(options);
  options.table_factory.reset(NewAdaptiveTableFactory());
  ASSERT_TRUE(TryReopen(options).IsNotSupported());
}

TEST_F(DBTest, FIFOCompactionWithTTLTest) {
  Options options;
  options.compaction_style = kCompactionStyleFIFO;
  options.write_buffer_size = 10 << 10;  // 10KB
  options.arena_block_size = 4096;
  options.compression = kNoCompression;
  options.create_if_missing = true;
  env_->SetMockSleep();
  options.env = env_;

  // Test to make sure that all files with expired ttl are deleted on next
  // manual compaction.
  {
    // NOTE: Presumed unnecessary and removed: resetting mock time in env

    options.compaction_options_fifo.max_table_files_size = 150 << 10;  // 150KB
    options.compaction_options_fifo.allow_compaction = false;
    options.ttl = 1 * 60 * 60 ;  // 1 hour
    options = CurrentOptions(options);
    DestroyAndReopen(options);

    Random rnd(301);
    for (int i = 0; i < 10; i++) {
      // Generate and flush a file about 10KB.
      for (int j = 0; j < 10; j++) {
        ASSERT_OK(Put(ToString(i * 20 + j), rnd.RandomString(980)));
      }
      Flush();
      ASSERT_OK(dbfull()->TEST_WaitForCompact());
    }
    ASSERT_EQ(NumTableFilesAtLevel(0), 10);

    // Sleep for 2 hours -- which is much greater than TTL.
    env_->MockSleepForSeconds(2 * 60 * 60);

    // Since no flushes and compactions have run, the db should still be in
    // the same state even after considerable time has passed.
    ASSERT_OK(dbfull()->TEST_WaitForCompact());
    ASSERT_EQ(NumTableFilesAtLevel(0), 10);

    dbfull()->CompactRange(CompactRangeOptions(), nullptr, nullptr);
    ASSERT_EQ(NumTableFilesAtLevel(0), 0);
  }

  // Test to make sure that all files with expired ttl are deleted on next
  // automatic compaction.
  {
    options.compaction_options_fifo.max_table_files_size = 150 << 10;  // 150KB
    options.compaction_options_fifo.allow_compaction = false;
    options.ttl = 1 * 60 * 60;  // 1 hour
    options = CurrentOptions(options);
    DestroyAndReopen(options);

    Random rnd(301);
    for (int i = 0; i < 10; i++) {
      // Generate and flush a file about 10KB.
      for (int j = 0; j < 10; j++) {
        ASSERT_OK(Put(ToString(i * 20 + j), rnd.RandomString(980)));
      }
      Flush();
      ASSERT_OK(dbfull()->TEST_WaitForCompact());
    }
    ASSERT_EQ(NumTableFilesAtLevel(0), 10);

    // Sleep for 2 hours -- which is much greater than TTL.
    env_->MockSleepForSeconds(2 * 60 * 60);
    // Just to make sure that we are in the same state even after sleeping.
    ASSERT_OK(dbfull()->TEST_WaitForCompact());
    ASSERT_EQ(NumTableFilesAtLevel(0), 10);

    // Create 1 more file to trigger TTL compaction. The old files are dropped.
    for (int i = 0; i < 1; i++) {
      for (int j = 0; j < 10; j++) {
        ASSERT_OK(Put(ToString(i * 20 + j), rnd.RandomString(980)));
      }
      Flush();
    }

    ASSERT_OK(dbfull()->TEST_WaitForCompact());
    // Only the new 10 files remain.
    ASSERT_EQ(NumTableFilesAtLevel(0), 1);
    ASSERT_LE(SizeAtLevel(0),
              options.compaction_options_fifo.max_table_files_size);
  }

  // Test that shows the fall back to size-based FIFO compaction if TTL-based
  // deletion doesn't move the total size to be less than max_table_files_size.
  {
    options.write_buffer_size = 10 << 10;                              // 10KB
    options.compaction_options_fifo.max_table_files_size = 150 << 10;  // 150KB
    options.compaction_options_fifo.allow_compaction = false;
    options.ttl =  1 * 60 * 60;  // 1 hour
    options = CurrentOptions(options);
    DestroyAndReopen(options);

    Random rnd(301);
    for (int i = 0; i < 3; i++) {
      // Generate and flush a file about 10KB.
      for (int j = 0; j < 10; j++) {
        ASSERT_OK(Put(ToString(i * 20 + j), rnd.RandomString(980)));
      }
      Flush();
      ASSERT_OK(dbfull()->TEST_WaitForCompact());
    }
    ASSERT_EQ(NumTableFilesAtLevel(0), 3);

    // Sleep for 2 hours -- which is much greater than TTL.
    env_->MockSleepForSeconds(2 * 60 * 60);
    // Just to make sure that we are in the same state even after sleeping.
    ASSERT_OK(dbfull()->TEST_WaitForCompact());
    ASSERT_EQ(NumTableFilesAtLevel(0), 3);

    for (int i = 0; i < 5; i++) {
      for (int j = 0; j < 140; j++) {
        ASSERT_OK(Put(ToString(i * 20 + j), rnd.RandomString(980)));
      }
      Flush();
      ASSERT_OK(dbfull()->TEST_WaitForCompact());
    }
    // Size limit is still guaranteed.
    ASSERT_LE(SizeAtLevel(0),
              options.compaction_options_fifo.max_table_files_size);
  }

  // Test with TTL + Intra-L0 compactions.
  {
    options.compaction_options_fifo.max_table_files_size = 150 << 10;  // 150KB
    options.compaction_options_fifo.allow_compaction = true;
    options.ttl = 1 * 60 * 60;  // 1 hour
    options.level0_file_num_compaction_trigger = 6;
    options = CurrentOptions(options);
    DestroyAndReopen(options);

    Random rnd(301);
    for (int i = 0; i < 10; i++) {
      // Generate and flush a file about 10KB.
      for (int j = 0; j < 10; j++) {
        ASSERT_OK(Put(ToString(i * 20 + j), rnd.RandomString(980)));
      }
      Flush();
      ASSERT_OK(dbfull()->TEST_WaitForCompact());
    }
    // With Intra-L0 compaction, out of 10 files, 6 files will be compacted to 1
    // (due to level0_file_num_compaction_trigger = 6).
    // So total files = 1 + remaining 4 = 5.
    ASSERT_EQ(NumTableFilesAtLevel(0), 5);

    // Sleep for 2 hours -- which is much greater than TTL.
    env_->MockSleepForSeconds(2 * 60 * 60);
    // Just to make sure that we are in the same state even after sleeping.
    ASSERT_OK(dbfull()->TEST_WaitForCompact());
    ASSERT_EQ(NumTableFilesAtLevel(0), 5);

    // Create 10 more files. The old 5 files are dropped as their ttl expired.
    for (int i = 0; i < 10; i++) {
      for (int j = 0; j < 10; j++) {
        ASSERT_OK(Put(ToString(i * 20 + j), rnd.RandomString(980)));
      }
      Flush();
      ASSERT_OK(dbfull()->TEST_WaitForCompact());
    }
    ASSERT_EQ(NumTableFilesAtLevel(0), 5);
    ASSERT_LE(SizeAtLevel(0),
              options.compaction_options_fifo.max_table_files_size);
  }

  // Test with large TTL + Intra-L0 compactions.
  // Files dropped based on size, as ttl doesn't kick in.
  {
    options.write_buffer_size = 20 << 10;                               // 20K
    options.compaction_options_fifo.max_table_files_size = 1500 << 10;  // 1.5MB
    options.compaction_options_fifo.allow_compaction = true;
    options.ttl = 1 * 60 * 60;  // 1 hour
    options.level0_file_num_compaction_trigger = 6;
    options = CurrentOptions(options);
    DestroyAndReopen(options);

    Random rnd(301);
    for (int i = 0; i < 60; i++) {
      // Generate and flush a file about 20KB.
      for (int j = 0; j < 20; j++) {
        ASSERT_OK(Put(ToString(i * 20 + j), rnd.RandomString(980)));
      }
      Flush();
      ASSERT_OK(dbfull()->TEST_WaitForCompact());
    }
    // It should be compacted to 10 files.
    ASSERT_EQ(NumTableFilesAtLevel(0), 10);

    for (int i = 0; i < 60; i++) {
      // Generate and flush a file about 20KB.
      for (int j = 0; j < 20; j++) {
        ASSERT_OK(Put(ToString(i * 20 + j + 2000), rnd.RandomString(980)));
      }
      Flush();
      ASSERT_OK(dbfull()->TEST_WaitForCompact());
    }

    // It should be compacted to no more than 20 files.
    ASSERT_GT(NumTableFilesAtLevel(0), 10);
    ASSERT_LT(NumTableFilesAtLevel(0), 18);
    // Size limit is still guaranteed.
    ASSERT_LE(SizeAtLevel(0),
              options.compaction_options_fifo.max_table_files_size);
  }
}
#endif  // ROCKSDB_LITE

#ifndef ROCKSDB_LITE
/*
 * This test is not reliable enough as it heavily depends on disk behavior.
 * Disable as it is flaky.
 */
#ifdef AWS_DO_NOT_RUN
TEST_F(DBTest, DISABLED_RateLimitingTest) {
  Options options = CurrentOptions();
  options.write_buffer_size = 1 << 20;  // 1MB
  options.level0_file_num_compaction_trigger = 2;
  options.target_file_size_base = 1 << 20;     // 1MB
  options.max_bytes_for_level_base = 4 << 20;  // 4MB
  options.max_bytes_for_level_multiplier = 4;
  options.compression = kNoCompression;
  options.create_if_missing = true;
  options.env = env_;
  options.statistics = ROCKSDB_NAMESPACE::CreateDBStatistics();
  options.IncreaseParallelism(4);
  DestroyAndReopen(options);

  WriteOptions wo;
  wo.disableWAL = true;

  // # no rate limiting
  Random rnd(301);
  uint64_t start = env_->NowMicros();
  // Write ~96M data
  for (int64_t i = 0; i < (96 << 10); ++i) {
    ASSERT_OK(Put(rnd.RandomString(32), rnd.RandomString((1 << 10) + 1), wo));
  }
  uint64_t elapsed = env_->NowMicros() - start;
  double raw_rate = env_->bytes_written_ * 1000000.0 / elapsed;
  uint64_t rate_limiter_drains =
      TestGetTickerCount(options, NUMBER_RATE_LIMITER_DRAINS);
  ASSERT_EQ(0, rate_limiter_drains);
  Close();

  // # rate limiting with 0.7 x threshold
  options.rate_limiter.reset(
      NewGenericRateLimiter(static_cast<int64_t>(0.7 * raw_rate)));
  env_->bytes_written_ = 0;
  DestroyAndReopen(options);

  start = env_->NowMicros();
  // Write ~96M data
  for (int64_t i = 0; i < (96 << 10); ++i) {
    ASSERT_OK(Put(rnd.RandomString(32), rnd.RandomString((1 << 10) + 1), wo));
  }
  rate_limiter_drains =
      TestGetTickerCount(options, NUMBER_RATE_LIMITER_DRAINS) -
      rate_limiter_drains;
  elapsed = env_->NowMicros() - start;
  Close();
  ASSERT_EQ(options.rate_limiter->GetTotalBytesThrough(), env_->bytes_written_);
  // Most intervals should've been drained (interval time is 100ms, elapsed is
  // micros)
  ASSERT_GT(rate_limiter_drains, 0);
  ASSERT_LE(rate_limiter_drains, elapsed / 100000 + 1);
  double ratio = env_->bytes_written_ * 1000000 / elapsed / raw_rate;
  fprintf(stderr, "write rate ratio = %.2lf, expected 0.7\n", ratio);
  ASSERT_TRUE(ratio < 0.8);

  // # rate limiting with half of the raw_rate
  options.rate_limiter.reset(
      NewGenericRateLimiter(static_cast<int64_t>(raw_rate / 2)));
  env_->bytes_written_ = 0;
  DestroyAndReopen(options);

  start = env_->NowMicros();
  // Write ~96M data
  for (int64_t i = 0; i < (96 << 10); ++i) {
    ASSERT_OK(Put(rnd.RandomString(32), rnd.RandomString((1 << 10) + 1), wo));
  }
  elapsed = env_->NowMicros() - start;
  rate_limiter_drains =
      TestGetTickerCount(options, NUMBER_RATE_LIMITER_DRAINS) -
      rate_limiter_drains;
  Close();
  ASSERT_EQ(options.rate_limiter->GetTotalBytesThrough(), env_->bytes_written_);
  // Most intervals should've been drained (interval time is 100ms, elapsed is
  // micros)
  ASSERT_GT(rate_limiter_drains, elapsed / 100000 / 2);
  ASSERT_LE(rate_limiter_drains, elapsed / 100000 + 1);
  ratio = env_->bytes_written_ * 1000000 / elapsed / raw_rate;
  fprintf(stderr, "write rate ratio = %.2lf, expected 0.5\n", ratio);
  ASSERT_LT(ratio, 0.6);
}
#endif /* AWS_DO_NOT_RUN */

TEST_F(DBTest, TableOptionsSanitizeTest) {
  Options options = CurrentOptions();
  options.create_if_missing = true;
  DestroyAndReopen(options);
  ASSERT_EQ(db_->GetOptions().allow_mmap_reads, false);

  options.table_factory.reset(NewPlainTableFactory());
  options.prefix_extractor.reset(NewNoopTransform());
  Destroy(options);
  ASSERT_TRUE(!TryReopen(options).IsNotSupported());

  // Test for check of prefix_extractor when hash index is used for
  // block-based table
  BlockBasedTableOptions to;
  to.index_type = BlockBasedTableOptions::kHashSearch;
  options = CurrentOptions();
  options.create_if_missing = true;
  options.table_factory.reset(NewBlockBasedTableFactory(to));
  ASSERT_TRUE(TryReopen(options).IsInvalidArgument());
  options.prefix_extractor.reset(NewFixedPrefixTransform(1));
  ASSERT_OK(TryReopen(options));
}

TEST_F(DBTest, ConcurrentMemtableNotSupported) {
  Options options = CurrentOptions();
  options.allow_concurrent_memtable_write = true;
  options.soft_pending_compaction_bytes_limit = 0;
  options.hard_pending_compaction_bytes_limit = 100;
  options.create_if_missing = true;

  DestroyDB(dbname_, options);
  options.memtable_factory.reset(NewHashLinkListRepFactory(4, 0, 3, true, 4));
  ASSERT_NOK(TryReopen(options));

  options.memtable_factory.reset(new SkipListFactory);
  ASSERT_OK(TryReopen(options));

  ColumnFamilyOptions cf_options(options);
  cf_options.memtable_factory.reset(
      NewHashLinkListRepFactory(4, 0, 3, true, 4));
  ColumnFamilyHandle* handle;
  ASSERT_NOK(db_->CreateColumnFamily(cf_options, "name", &handle));
}

#endif  // ROCKSDB_LITE

TEST_F(DBTest, SanitizeNumThreads) {
  for (int attempt = 0; attempt < 2; attempt++) {
    const size_t kTotalTasks = 8;
    test::SleepingBackgroundTask sleeping_tasks[kTotalTasks];

    Options options = CurrentOptions();
    if (attempt == 0) {
      options.max_background_compactions = 3;
      options.max_background_flushes = 2;
    }
    options.create_if_missing = true;
    DestroyAndReopen(options);

    for (size_t i = 0; i < kTotalTasks; i++) {
      // Insert 5 tasks to low priority queue and 5 tasks to high priority queue
      env_->Schedule(&test::SleepingBackgroundTask::DoSleepTask,
                     &sleeping_tasks[i],
                     (i < 4) ? Env::Priority::LOW : Env::Priority::HIGH);
    }

    // Wait until 10s for they are scheduled.
    for (int i = 0; i < 10000; i++) {
      if (options.env->GetThreadPoolQueueLen(Env::Priority::LOW) <= 1 &&
          options.env->GetThreadPoolQueueLen(Env::Priority::HIGH) <= 2) {
        break;
      }
      env_->SleepForMicroseconds(1000);
    }

    // pool size 3, total task 4. Queue size should be 1.
    ASSERT_EQ(1U, options.env->GetThreadPoolQueueLen(Env::Priority::LOW));
    // pool size 2, total task 4. Queue size should be 2.
    ASSERT_EQ(2U, options.env->GetThreadPoolQueueLen(Env::Priority::HIGH));

    for (size_t i = 0; i < kTotalTasks; i++) {
      sleeping_tasks[i].WakeUp();
      sleeping_tasks[i].WaitUntilDone();
    }

    ASSERT_OK(Put("abc", "def"));
    ASSERT_EQ("def", Get("abc"));
    Flush();
    ASSERT_EQ("def", Get("abc"));
  }
}

TEST_F(DBTest, WriteSingleThreadEntry) {
  std::vector<port::Thread> threads;
  dbfull()->TEST_LockMutex();
  auto w = dbfull()->TEST_BeginWrite();
  threads.emplace_back([&] { Put("a", "b"); });
  env_->SleepForMicroseconds(10000);
  threads.emplace_back([&] { Flush(); });
  env_->SleepForMicroseconds(10000);
  dbfull()->TEST_UnlockMutex();
  dbfull()->TEST_LockMutex();
  dbfull()->TEST_EndWrite(w);
  dbfull()->TEST_UnlockMutex();

  for (auto& t : threads) {
    t.join();
  }
}

TEST_F(DBTest, ConcurrentFlushWAL) {
  const size_t cnt = 100;
  Options options;
  WriteOptions wopt;
  ReadOptions ropt;
  for (bool two_write_queues : {false, true}) {
    for (bool manual_wal_flush : {false, true}) {
      options.two_write_queues = two_write_queues;
      options.manual_wal_flush = manual_wal_flush;
      options.create_if_missing = true;
      DestroyAndReopen(options);
      std::vector<port::Thread> threads;
      threads.emplace_back([&] {
        for (size_t i = 0; i < cnt; i++) {
          auto istr = ToString(i);
          db_->Put(wopt, db_->DefaultColumnFamily(), "a" + istr, "b" + istr);
        }
      });
      if (two_write_queues) {
        threads.emplace_back([&] {
          for (size_t i = cnt; i < 2 * cnt; i++) {
            auto istr = ToString(i);
            WriteBatch batch;
            batch.Put("a" + istr, "b" + istr);
            dbfull()->WriteImpl(wopt, &batch, nullptr, nullptr, 0, true);
          }
        });
      }
      threads.emplace_back([&] {
        for (size_t i = 0; i < cnt * 100; i++) {  // FlushWAL is faster than Put
          db_->FlushWAL(false);
        }
      });
      for (auto& t : threads) {
        t.join();
      }
      options.create_if_missing = false;
      // Recover from the wal and make sure that it is not corrupted
      Reopen(options);
      for (size_t i = 0; i < cnt; i++) {
        PinnableSlice pval;
        auto istr = ToString(i);
        ASSERT_OK(
            db_->Get(ropt, db_->DefaultColumnFamily(), "a" + istr, &pval));
        ASSERT_TRUE(pval == ("b" + istr));
      }
    }
  }
}

#ifndef ROCKSDB_LITE
TEST_F(DBTest, DynamicMemtableOptions) {
  const uint64_t k64KB = 1 << 16;
  const uint64_t k128KB = 1 << 17;
  const uint64_t k5KB = 5 * 1024;
  Options options;
  options.env = env_;
  options.create_if_missing = true;
  options.compression = kNoCompression;
  options.max_background_compactions = 1;
  options.write_buffer_size = k64KB;
  options.arena_block_size = 16 * 1024;
  options.max_write_buffer_number = 2;
  // Don't trigger compact/slowdown/stop
  options.level0_file_num_compaction_trigger = 1024;
  options.level0_slowdown_writes_trigger = 1024;
  options.level0_stop_writes_trigger = 1024;
  DestroyAndReopen(options);

  auto gen_l0_kb = [this](int size) {
    const int kNumPutsBeforeWaitForFlush = 64;
    Random rnd(301);
    for (int i = 0; i < size; i++) {
      ASSERT_OK(Put(Key(i), rnd.RandomString(1024)));

      // The following condition prevents a race condition between flush jobs
      // acquiring work and this thread filling up multiple memtables. Without
      // this, the flush might produce less files than expected because
      // multiple memtables are flushed into a single L0 file. This race
      // condition affects assertion (A).
      if (i % kNumPutsBeforeWaitForFlush == kNumPutsBeforeWaitForFlush - 1) {
        dbfull()->TEST_WaitForFlushMemTable();
      }
    }
    dbfull()->TEST_WaitForFlushMemTable();
  };

  // Test write_buffer_size
  gen_l0_kb(64);
  ASSERT_EQ(NumTableFilesAtLevel(0), 1);
  ASSERT_LT(SizeAtLevel(0), k64KB + k5KB);
  ASSERT_GT(SizeAtLevel(0), k64KB - k5KB * 2);

  // Clean up L0
  dbfull()->CompactRange(CompactRangeOptions(), nullptr, nullptr);
  ASSERT_EQ(NumTableFilesAtLevel(0), 0);

  // Increase buffer size
  ASSERT_OK(dbfull()->SetOptions({
      {"write_buffer_size", "131072"},
  }));

  // The existing memtable inflated 64KB->128KB when we invoked SetOptions().
  // Write 192KB, we should have a 128KB L0 file and a memtable with 64KB data.
  gen_l0_kb(192);
  ASSERT_EQ(NumTableFilesAtLevel(0), 1);  // (A)
  ASSERT_LT(SizeAtLevel(0), k128KB + 2 * k5KB);
  ASSERT_GT(SizeAtLevel(0), k128KB - 4 * k5KB);

  // Decrease buffer size below current usage
  ASSERT_OK(dbfull()->SetOptions({
      {"write_buffer_size", "65536"},
  }));
  // The existing memtable became eligible for flush when we reduced its
  // capacity to 64KB. Two keys need to be added to trigger flush: first causes
  // memtable to be marked full, second schedules the flush. Then we should have
  // a 128KB L0 file, a 64KB L0 file, and a memtable with just one key.
  gen_l0_kb(2);
  ASSERT_EQ(NumTableFilesAtLevel(0), 2);
  ASSERT_LT(SizeAtLevel(0), k128KB + k64KB + 2 * k5KB);
  ASSERT_GT(SizeAtLevel(0), k128KB + k64KB - 4 * k5KB);

  // Test max_write_buffer_number
  // Block compaction thread, which will also block the flushes because
  // max_background_flushes == 0, so flushes are getting executed by the
  // compaction thread
  env_->SetBackgroundThreads(1, Env::LOW);
  test::SleepingBackgroundTask sleeping_task_low;
  env_->Schedule(&test::SleepingBackgroundTask::DoSleepTask, &sleeping_task_low,
                 Env::Priority::LOW);
  // Start from scratch and disable compaction/flush. Flush can only happen
  // during compaction but trigger is pretty high
  options.disable_auto_compactions = true;
  DestroyAndReopen(options);
  env_->SetBackgroundThreads(0, Env::HIGH);

  // Put until writes are stopped, bounded by 256 puts. We should see stop at
  // ~128KB
  int count = 0;
  Random rnd(301);

  ROCKSDB_NAMESPACE::SyncPoint::GetInstance()->SetCallBack(
      "DBImpl::DelayWrite:Wait",
      [&](void* /*arg*/) { sleeping_task_low.WakeUp(); });
  ROCKSDB_NAMESPACE::SyncPoint::GetInstance()->EnableProcessing();

  while (!sleeping_task_low.WokenUp() && count < 256) {
    ASSERT_OK(Put(Key(count), rnd.RandomString(1024), WriteOptions()));
    count++;
  }
  ASSERT_GT(static_cast<double>(count), 128 * 0.8);
  ASSERT_LT(static_cast<double>(count), 128 * 1.2);

  sleeping_task_low.WaitUntilDone();

  // Increase
  ASSERT_OK(dbfull()->SetOptions({
      {"max_write_buffer_number", "8"},
  }));
  // Clean up memtable and L0
  dbfull()->CompactRange(CompactRangeOptions(), nullptr, nullptr);

  sleeping_task_low.Reset();
  env_->Schedule(&test::SleepingBackgroundTask::DoSleepTask, &sleeping_task_low,
                 Env::Priority::LOW);
  count = 0;
  while (!sleeping_task_low.WokenUp() && count < 1024) {
    ASSERT_OK(Put(Key(count), rnd.RandomString(1024), WriteOptions()));
    count++;
  }
// Windows fails this test. Will tune in the future and figure out
// approp number
#ifndef OS_WIN
  ASSERT_GT(static_cast<double>(count), 512 * 0.8);
  ASSERT_LT(static_cast<double>(count), 512 * 1.2);
#endif
  sleeping_task_low.WaitUntilDone();

  // Decrease
  ASSERT_OK(dbfull()->SetOptions({
      {"max_write_buffer_number", "4"},
  }));
  // Clean up memtable and L0
  dbfull()->CompactRange(CompactRangeOptions(), nullptr, nullptr);

  sleeping_task_low.Reset();
  env_->Schedule(&test::SleepingBackgroundTask::DoSleepTask, &sleeping_task_low,
                 Env::Priority::LOW);

  count = 0;
  while (!sleeping_task_low.WokenUp() && count < 1024) {
    ASSERT_OK(Put(Key(count), rnd.RandomString(1024), WriteOptions()));
    count++;
  }
// Windows fails this test. Will tune in the future and figure out
// approp number
#ifndef OS_WIN
  ASSERT_GT(static_cast<double>(count), 256 * 0.8);
  ASSERT_LT(static_cast<double>(count), 266 * 1.2);
#endif
  sleeping_task_low.WaitUntilDone();

  ROCKSDB_NAMESPACE::SyncPoint::GetInstance()->DisableProcessing();
}
#endif  // ROCKSDB_LITE

#ifdef ROCKSDB_USING_THREAD_STATUS
namespace {
void VerifyOperationCount(Env* env, ThreadStatus::OperationType op_type,
                          int expected_count) {
  int op_count = 0;
  std::vector<ThreadStatus> thread_list;
  ASSERT_OK(env->GetThreadList(&thread_list));
  for (auto thread : thread_list) {
    if (thread.operation_type == op_type) {
      op_count++;
    }
  }
  ASSERT_EQ(op_count, expected_count);
}
}  // namespace

TEST_F(DBTest, GetThreadStatus) {
  Options options;
  options.env = env_;
  options.enable_thread_tracking = true;
  TryReopen(options);

  std::vector<ThreadStatus> thread_list;
  Status s = env_->GetThreadList(&thread_list);

  for (int i = 0; i < 2; ++i) {
    // repeat the test with differet number of high / low priority threads
    const int kTestCount = 3;
    const unsigned int kHighPriCounts[kTestCount] = {3, 2, 5};
    const unsigned int kLowPriCounts[kTestCount] = {10, 15, 3};
    const unsigned int kBottomPriCounts[kTestCount] = {2, 1, 4};
    for (int test = 0; test < kTestCount; ++test) {
      // Change the number of threads in high / low priority pool.
      env_->SetBackgroundThreads(kHighPriCounts[test], Env::HIGH);
      env_->SetBackgroundThreads(kLowPriCounts[test], Env::LOW);
      env_->SetBackgroundThreads(kBottomPriCounts[test], Env::BOTTOM);
      // Wait to ensure the all threads has been registered
      unsigned int thread_type_counts[ThreadStatus::NUM_THREAD_TYPES];
      // TODO(ajkr): it'd be better if SetBackgroundThreads returned only after
      // all threads have been registered.
      // Try up to 60 seconds.
      for (int num_try = 0; num_try < 60000; num_try++) {
        env_->SleepForMicroseconds(1000);
        thread_list.clear();
        s = env_->GetThreadList(&thread_list);
        ASSERT_OK(s);
        memset(thread_type_counts, 0, sizeof(thread_type_counts));
        for (auto thread : thread_list) {
          ASSERT_LT(thread.thread_type, ThreadStatus::NUM_THREAD_TYPES);
          thread_type_counts[thread.thread_type]++;
        }
        if (thread_type_counts[ThreadStatus::HIGH_PRIORITY] ==
                kHighPriCounts[test] &&
            thread_type_counts[ThreadStatus::LOW_PRIORITY] ==
                kLowPriCounts[test] &&
            thread_type_counts[ThreadStatus::BOTTOM_PRIORITY] ==
                kBottomPriCounts[test]) {
          break;
        }
      }
      // Verify the number of high-priority threads
      ASSERT_EQ(thread_type_counts[ThreadStatus::HIGH_PRIORITY],
                kHighPriCounts[test]);
      // Verify the number of low-priority threads
      ASSERT_EQ(thread_type_counts[ThreadStatus::LOW_PRIORITY],
                kLowPriCounts[test]);
      // Verify the number of bottom-priority threads
      ASSERT_EQ(thread_type_counts[ThreadStatus::BOTTOM_PRIORITY],
                kBottomPriCounts[test]);
    }
    if (i == 0) {
      // repeat the test with multiple column families
      CreateAndReopenWithCF({"pikachu", "about-to-remove"}, options);
      env_->GetThreadStatusUpdater()->TEST_VerifyColumnFamilyInfoMap(handles_,
                                                                     true);
    }
  }
  db_->DropColumnFamily(handles_[2]);
  delete handles_[2];
  handles_.erase(handles_.begin() + 2);
  env_->GetThreadStatusUpdater()->TEST_VerifyColumnFamilyInfoMap(handles_,
                                                                 true);
  Close();
  env_->GetThreadStatusUpdater()->TEST_VerifyColumnFamilyInfoMap(handles_,
                                                                 true);
}

TEST_F(DBTest, DisableThreadStatus) {
  Options options;
  options.env = env_;
  options.enable_thread_tracking = false;
  TryReopen(options);
  CreateAndReopenWithCF({"pikachu", "about-to-remove"}, options);
  // Verify non of the column family info exists
  env_->GetThreadStatusUpdater()->TEST_VerifyColumnFamilyInfoMap(handles_,
                                                                 false);
}

TEST_F(DBTest, ThreadStatusFlush) {
  Options options;
  options.env = env_;
  options.write_buffer_size = 100000;  // Small write buffer
  options.enable_thread_tracking = true;
  options = CurrentOptions(options);

  ROCKSDB_NAMESPACE::SyncPoint::GetInstance()->LoadDependency({
      {"FlushJob::FlushJob()", "DBTest::ThreadStatusFlush:1"},
      {"DBTest::ThreadStatusFlush:2", "FlushJob::WriteLevel0Table"},
  });
  ROCKSDB_NAMESPACE::SyncPoint::GetInstance()->EnableProcessing();

  CreateAndReopenWithCF({"pikachu"}, options);
  VerifyOperationCount(env_, ThreadStatus::OP_FLUSH, 0);

  ASSERT_OK(Put(1, "foo", "v1"));
  ASSERT_EQ("v1", Get(1, "foo"));
  VerifyOperationCount(env_, ThreadStatus::OP_FLUSH, 0);

  uint64_t num_running_flushes = 0;
  db_->GetIntProperty(DB::Properties::kNumRunningFlushes, &num_running_flushes);
  ASSERT_EQ(num_running_flushes, 0);

  Put(1, "k1", std::string(100000, 'x'));  // Fill memtable
  Put(1, "k2", std::string(100000, 'y'));  // Trigger flush

  // The first sync point is to make sure there's one flush job
  // running when we perform VerifyOperationCount().
  TEST_SYNC_POINT("DBTest::ThreadStatusFlush:1");
  VerifyOperationCount(env_, ThreadStatus::OP_FLUSH, 1);
  db_->GetIntProperty(DB::Properties::kNumRunningFlushes, &num_running_flushes);
  ASSERT_EQ(num_running_flushes, 1);
  // This second sync point is to ensure the flush job will not
  // be completed until we already perform VerifyOperationCount().
  TEST_SYNC_POINT("DBTest::ThreadStatusFlush:2");
  ROCKSDB_NAMESPACE::SyncPoint::GetInstance()->DisableProcessing();
}

TEST_P(DBTestWithParam, ThreadStatusSingleCompaction) {
  const int kTestKeySize = 16;
  const int kTestValueSize = 984;
  const int kEntrySize = kTestKeySize + kTestValueSize;
  const int kEntriesPerBuffer = 100;
  Options options;
  options.create_if_missing = true;
  options.write_buffer_size = kEntrySize * kEntriesPerBuffer;
  options.compaction_style = kCompactionStyleLevel;
  options.target_file_size_base = options.write_buffer_size;
  options.max_bytes_for_level_base = options.target_file_size_base * 2;
  options.max_bytes_for_level_multiplier = 2;
  options.compression = kNoCompression;
  options = CurrentOptions(options);
  options.env = env_;
  options.enable_thread_tracking = true;
  const int kNumL0Files = 4;
  options.level0_file_num_compaction_trigger = kNumL0Files;
  options.max_subcompactions = max_subcompactions_;

  ROCKSDB_NAMESPACE::SyncPoint::GetInstance()->LoadDependency({
      {"DBTest::ThreadStatusSingleCompaction:0", "DBImpl::BGWorkCompaction"},
      {"CompactionJob::Run():Start", "DBTest::ThreadStatusSingleCompaction:1"},
      {"DBTest::ThreadStatusSingleCompaction:2", "CompactionJob::Run():End"},
  });
  for (int tests = 0; tests < 2; ++tests) {
    DestroyAndReopen(options);
    ROCKSDB_NAMESPACE::SyncPoint::GetInstance()->ClearTrace();
    ROCKSDB_NAMESPACE::SyncPoint::GetInstance()->EnableProcessing();

    Random rnd(301);
    // The Put Phase.
    for (int file = 0; file < kNumL0Files; ++file) {
      for (int key = 0; key < kEntriesPerBuffer; ++key) {
        ASSERT_OK(Put(ToString(key + file * kEntriesPerBuffer),
                      rnd.RandomString(kTestValueSize)));
      }
      Flush();
    }
    // This makes sure a compaction won't be scheduled until
    // we have done with the above Put Phase.
    uint64_t num_running_compactions = 0;
    db_->GetIntProperty(DB::Properties::kNumRunningCompactions,
                        &num_running_compactions);
    ASSERT_EQ(num_running_compactions, 0);
    TEST_SYNC_POINT("DBTest::ThreadStatusSingleCompaction:0");
    ASSERT_GE(NumTableFilesAtLevel(0),
              options.level0_file_num_compaction_trigger);

    // This makes sure at least one compaction is running.
    TEST_SYNC_POINT("DBTest::ThreadStatusSingleCompaction:1");

    if (options.enable_thread_tracking) {
      // expecting one single L0 to L1 compaction
      VerifyOperationCount(env_, ThreadStatus::OP_COMPACTION, 1);
    } else {
      // If thread tracking is not enabled, compaction count should be 0.
      VerifyOperationCount(env_, ThreadStatus::OP_COMPACTION, 0);
    }
    db_->GetIntProperty(DB::Properties::kNumRunningCompactions,
                        &num_running_compactions);
    ASSERT_EQ(num_running_compactions, 1);
    // TODO(yhchiang): adding assert to verify each compaction stage.
    TEST_SYNC_POINT("DBTest::ThreadStatusSingleCompaction:2");

    // repeat the test with disabling thread tracking.
    options.enable_thread_tracking = false;
    ROCKSDB_NAMESPACE::SyncPoint::GetInstance()->DisableProcessing();
  }
}

TEST_P(DBTestWithParam, PreShutdownManualCompaction) {
  Options options = CurrentOptions();
  options.max_subcompactions = max_subcompactions_;
  CreateAndReopenWithCF({"pikachu"}, options);

  // iter - 0 with 7 levels
  // iter - 1 with 3 levels
  for (int iter = 0; iter < 2; ++iter) {
    MakeTables(3, "p", "q", 1);
    ASSERT_EQ("1,1,1", FilesPerLevel(1));

    // Compaction range falls before files
    Compact(1, "", "c");
    ASSERT_EQ("1,1,1", FilesPerLevel(1));

    // Compaction range falls after files
    Compact(1, "r", "z");
    ASSERT_EQ("1,1,1", FilesPerLevel(1));

    // Compaction range overlaps files
    Compact(1, "p", "q");
    ASSERT_EQ("0,0,1", FilesPerLevel(1));

    // Populate a different range
    MakeTables(3, "c", "e", 1);
    ASSERT_EQ("1,1,2", FilesPerLevel(1));

    // Compact just the new range
    Compact(1, "b", "f");
    ASSERT_EQ("0,0,2", FilesPerLevel(1));

    // Compact all
    MakeTables(1, "a", "z", 1);
    ASSERT_EQ("1,0,2", FilesPerLevel(1));
    CancelAllBackgroundWork(db_);
    db_->CompactRange(CompactRangeOptions(), handles_[1], nullptr, nullptr);
    ASSERT_EQ("1,0,2", FilesPerLevel(1));

    if (iter == 0) {
      options = CurrentOptions();
      options.num_levels = 3;
      options.create_if_missing = true;
      DestroyAndReopen(options);
      CreateAndReopenWithCF({"pikachu"}, options);
    }
  }
}

TEST_F(DBTest, PreShutdownFlush) {
  Options options = CurrentOptions();
  CreateAndReopenWithCF({"pikachu"}, options);
  ASSERT_OK(Put(1, "key", "value"));
  CancelAllBackgroundWork(db_);
  Status s =
      db_->CompactRange(CompactRangeOptions(), handles_[1], nullptr, nullptr);
  ASSERT_TRUE(s.IsShutdownInProgress());
}

TEST_P(DBTestWithParam, PreShutdownMultipleCompaction) {
  const int kTestKeySize = 16;
  const int kTestValueSize = 984;
  const int kEntrySize = kTestKeySize + kTestValueSize;
  const int kEntriesPerBuffer = 40;
  const int kNumL0Files = 4;

  const int kHighPriCount = 3;
  const int kLowPriCount = 5;
  env_->SetBackgroundThreads(kHighPriCount, Env::HIGH);
  env_->SetBackgroundThreads(kLowPriCount, Env::LOW);

  Options options;
  options.create_if_missing = true;
  options.write_buffer_size = kEntrySize * kEntriesPerBuffer;
  options.compaction_style = kCompactionStyleLevel;
  options.target_file_size_base = options.write_buffer_size;
  options.max_bytes_for_level_base =
      options.target_file_size_base * kNumL0Files;
  options.compression = kNoCompression;
  options = CurrentOptions(options);
  options.env = env_;
  options.enable_thread_tracking = true;
  options.level0_file_num_compaction_trigger = kNumL0Files;
  options.max_bytes_for_level_multiplier = 2;
  options.max_background_compactions = kLowPriCount;
  options.level0_stop_writes_trigger = 1 << 10;
  options.level0_slowdown_writes_trigger = 1 << 10;
  options.max_subcompactions = max_subcompactions_;

  TryReopen(options);
  Random rnd(301);

  std::vector<ThreadStatus> thread_list;
  // Delay both flush and compaction
  ROCKSDB_NAMESPACE::SyncPoint::GetInstance()->LoadDependency(
      {{"FlushJob::FlushJob()", "CompactionJob::Run():Start"},
       {"CompactionJob::Run():Start",
        "DBTest::PreShutdownMultipleCompaction:Preshutdown"},
       {"CompactionJob::Run():Start",
        "DBTest::PreShutdownMultipleCompaction:VerifyCompaction"},
       {"DBTest::PreShutdownMultipleCompaction:Preshutdown",
        "CompactionJob::Run():End"},
       {"CompactionJob::Run():End",
        "DBTest::PreShutdownMultipleCompaction:VerifyPreshutdown"}});

  ROCKSDB_NAMESPACE::SyncPoint::GetInstance()->EnableProcessing();

  // Make rocksdb busy
  int key = 0;
  // check how many threads are doing compaction using GetThreadList
  int operation_count[ThreadStatus::NUM_OP_TYPES] = {0};
  for (int file = 0; file < 16 * kNumL0Files; ++file) {
    for (int k = 0; k < kEntriesPerBuffer; ++k) {
      ASSERT_OK(Put(ToString(key++), rnd.RandomString(kTestValueSize)));
    }

    Status s = env_->GetThreadList(&thread_list);
    for (auto thread : thread_list) {
      operation_count[thread.operation_type]++;
    }

    // Speed up the test
    if (operation_count[ThreadStatus::OP_FLUSH] > 1 &&
        operation_count[ThreadStatus::OP_COMPACTION] >
            0.6 * options.max_background_compactions) {
      break;
    }
    if (file == 15 * kNumL0Files) {
      TEST_SYNC_POINT("DBTest::PreShutdownMultipleCompaction:Preshutdown");
    }
  }

  TEST_SYNC_POINT("DBTest::PreShutdownMultipleCompaction:Preshutdown");
  ASSERT_GE(operation_count[ThreadStatus::OP_COMPACTION], 1);
  CancelAllBackgroundWork(db_);
  TEST_SYNC_POINT("DBTest::PreShutdownMultipleCompaction:VerifyPreshutdown");
  dbfull()->TEST_WaitForCompact();
  // Record the number of compactions at a time.
  for (int i = 0; i < ThreadStatus::NUM_OP_TYPES; ++i) {
    operation_count[i] = 0;
  }
  Status s = env_->GetThreadList(&thread_list);
  for (auto thread : thread_list) {
    operation_count[thread.operation_type]++;
  }
  ASSERT_EQ(operation_count[ThreadStatus::OP_COMPACTION], 0);
}

TEST_P(DBTestWithParam, PreShutdownCompactionMiddle) {
  const int kTestKeySize = 16;
  const int kTestValueSize = 984;
  const int kEntrySize = kTestKeySize + kTestValueSize;
  const int kEntriesPerBuffer = 40;
  const int kNumL0Files = 4;

  const int kHighPriCount = 3;
  const int kLowPriCount = 5;
  env_->SetBackgroundThreads(kHighPriCount, Env::HIGH);
  env_->SetBackgroundThreads(kLowPriCount, Env::LOW);

  Options options;
  options.create_if_missing = true;
  options.write_buffer_size = kEntrySize * kEntriesPerBuffer;
  options.compaction_style = kCompactionStyleLevel;
  options.target_file_size_base = options.write_buffer_size;
  options.max_bytes_for_level_base =
      options.target_file_size_base * kNumL0Files;
  options.compression = kNoCompression;
  options = CurrentOptions(options);
  options.env = env_;
  options.enable_thread_tracking = true;
  options.level0_file_num_compaction_trigger = kNumL0Files;
  options.max_bytes_for_level_multiplier = 2;
  options.max_background_compactions = kLowPriCount;
  options.level0_stop_writes_trigger = 1 << 10;
  options.level0_slowdown_writes_trigger = 1 << 10;
  options.max_subcompactions = max_subcompactions_;

  TryReopen(options);
  Random rnd(301);

  std::vector<ThreadStatus> thread_list;
  // Delay both flush and compaction
  ROCKSDB_NAMESPACE::SyncPoint::GetInstance()->LoadDependency(
      {{"DBTest::PreShutdownCompactionMiddle:Preshutdown",
        "CompactionJob::Run():Inprogress"},
       {"CompactionJob::Run():Start",
        "DBTest::PreShutdownCompactionMiddle:VerifyCompaction"},
       {"CompactionJob::Run():Inprogress", "CompactionJob::Run():End"},
       {"CompactionJob::Run():End",
        "DBTest::PreShutdownCompactionMiddle:VerifyPreshutdown"}});

  ROCKSDB_NAMESPACE::SyncPoint::GetInstance()->EnableProcessing();

  // Make rocksdb busy
  int key = 0;
  // check how many threads are doing compaction using GetThreadList
  int operation_count[ThreadStatus::NUM_OP_TYPES] = {0};
  for (int file = 0; file < 16 * kNumL0Files; ++file) {
    for (int k = 0; k < kEntriesPerBuffer; ++k) {
      ASSERT_OK(Put(ToString(key++), rnd.RandomString(kTestValueSize)));
    }

    Status s = env_->GetThreadList(&thread_list);
    for (auto thread : thread_list) {
      operation_count[thread.operation_type]++;
    }

    // Speed up the test
    if (operation_count[ThreadStatus::OP_FLUSH] > 1 &&
        operation_count[ThreadStatus::OP_COMPACTION] >
            0.6 * options.max_background_compactions) {
      break;
    }
    if (file == 15 * kNumL0Files) {
      TEST_SYNC_POINT("DBTest::PreShutdownCompactionMiddle:VerifyCompaction");
    }
  }

  ASSERT_GE(operation_count[ThreadStatus::OP_COMPACTION], 1);
  CancelAllBackgroundWork(db_);
  TEST_SYNC_POINT("DBTest::PreShutdownCompactionMiddle:Preshutdown");
  TEST_SYNC_POINT("DBTest::PreShutdownCompactionMiddle:VerifyPreshutdown");
  dbfull()->TEST_WaitForCompact();
  // Record the number of compactions at a time.
  for (int i = 0; i < ThreadStatus::NUM_OP_TYPES; ++i) {
    operation_count[i] = 0;
  }
  Status s = env_->GetThreadList(&thread_list);
  for (auto thread : thread_list) {
    operation_count[thread.operation_type]++;
  }
  ASSERT_EQ(operation_count[ThreadStatus::OP_COMPACTION], 0);
}

#endif  // ROCKSDB_USING_THREAD_STATUS

#ifndef ROCKSDB_LITE
TEST_F(DBTest, FlushOnDestroy) {
  WriteOptions wo;
  wo.disableWAL = true;
  ASSERT_OK(Put("foo", "v1", wo));
  CancelAllBackgroundWork(db_);
}

TEST_F(DBTest, DynamicLevelCompressionPerLevel) {
  if (!Snappy_Supported()) {
    return;
  }
  const int kNKeys = 120;
  int keys[kNKeys];
  for (int i = 0; i < kNKeys; i++) {
    keys[i] = i;
  }
  RandomShuffle(std::begin(keys), std::end(keys));

  Random rnd(301);
  Options options;
  options.create_if_missing = true;
  options.db_write_buffer_size = 20480;
  options.write_buffer_size = 20480;
  options.max_write_buffer_number = 2;
  options.level0_file_num_compaction_trigger = 2;
  options.level0_slowdown_writes_trigger = 2;
  options.level0_stop_writes_trigger = 2;
  options.target_file_size_base = 20480;
  options.level_compaction_dynamic_level_bytes = true;
  options.max_bytes_for_level_base = 102400;
  options.max_bytes_for_level_multiplier = 4;
  options.max_background_compactions = 1;
  options.num_levels = 5;

  options.compression_per_level.resize(3);
  options.compression_per_level[0] = kNoCompression;
  options.compression_per_level[1] = kNoCompression;
  options.compression_per_level[2] = kSnappyCompression;

  OnFileDeletionListener* listener = new OnFileDeletionListener();
  options.listeners.emplace_back(listener);

  DestroyAndReopen(options);

  // Insert more than 80K. L4 should be base level. Neither L0 nor L4 should
  // be compressed, so total data size should be more than 80K.
  for (int i = 0; i < 20; i++) {
    ASSERT_OK(Put(Key(keys[i]), CompressibleString(&rnd, 4000)));
  }
  Flush();
  dbfull()->TEST_WaitForCompact();

  ASSERT_EQ(NumTableFilesAtLevel(1), 0);
  ASSERT_EQ(NumTableFilesAtLevel(2), 0);
  ASSERT_EQ(NumTableFilesAtLevel(3), 0);
  // Assuming each files' metadata is at least 50 bytes/
  ASSERT_GT(SizeAtLevel(0) + SizeAtLevel(4), 20U * 4000U + 50U * 4);

  // Insert 400KB. Some data will be compressed
  for (int i = 21; i < 120; i++) {
    ASSERT_OK(Put(Key(keys[i]), CompressibleString(&rnd, 4000)));
  }
  Flush();
  dbfull()->TEST_WaitForCompact();
  ASSERT_EQ(NumTableFilesAtLevel(1), 0);
  ASSERT_EQ(NumTableFilesAtLevel(2), 0);
  ASSERT_LT(SizeAtLevel(0) + SizeAtLevel(3) + SizeAtLevel(4),
            120U * 4000U + 50U * 24);
  // Make sure data in files in L3 is not compacted by removing all files
  // in L4 and calculate number of rows
  ASSERT_OK(dbfull()->SetOptions({
      {"disable_auto_compactions", "true"},
  }));
  ColumnFamilyMetaData cf_meta;
  db_->GetColumnFamilyMetaData(&cf_meta);
  for (auto file : cf_meta.levels[4].files) {
    listener->SetExpectedFileName(dbname_ + file.name);
    ASSERT_OK(dbfull()->DeleteFile(file.name));
  }
  listener->VerifyMatchedCount(cf_meta.levels[4].files.size());

  int num_keys = 0;
  std::unique_ptr<Iterator> iter(db_->NewIterator(ReadOptions()));
  for (iter->SeekToFirst(); iter->Valid(); iter->Next()) {
    num_keys++;
  }
  ASSERT_OK(iter->status());
  ASSERT_GT(SizeAtLevel(0) + SizeAtLevel(3), num_keys * 4000U + num_keys * 10U);
}

TEST_F(DBTest, DynamicLevelCompressionPerLevel2) {
  if (!Snappy_Supported() || !LZ4_Supported() || !Zlib_Supported()) {
    return;
  }
  const int kNKeys = 500;
  int keys[kNKeys];
  for (int i = 0; i < kNKeys; i++) {
    keys[i] = i;
  }
  RandomShuffle(std::begin(keys), std::end(keys));

  Random rnd(301);
  Options options;
  options.create_if_missing = true;
  options.db_write_buffer_size = 6000000;
  options.write_buffer_size = 600000;
  options.max_write_buffer_number = 2;
  options.level0_file_num_compaction_trigger = 2;
  options.level0_slowdown_writes_trigger = 2;
  options.level0_stop_writes_trigger = 2;
  options.soft_pending_compaction_bytes_limit = 1024 * 1024;
  options.target_file_size_base = 20;

  options.level_compaction_dynamic_level_bytes = true;
  options.max_bytes_for_level_base = 200;
  options.max_bytes_for_level_multiplier = 8;
  options.max_background_compactions = 1;
  options.num_levels = 5;
  std::shared_ptr<mock::MockTableFactory> mtf(new mock::MockTableFactory);
  options.table_factory = mtf;

  options.compression_per_level.resize(3);
  options.compression_per_level[0] = kNoCompression;
  options.compression_per_level[1] = kLZ4Compression;
  options.compression_per_level[2] = kZlibCompression;

  DestroyAndReopen(options);
  // When base level is L4, L4 is LZ4.
  std::atomic<int> num_zlib(0);
  std::atomic<int> num_lz4(0);
  std::atomic<int> num_no(0);
  ROCKSDB_NAMESPACE::SyncPoint::GetInstance()->SetCallBack(
      "LevelCompactionPicker::PickCompaction:Return", [&](void* arg) {
        Compaction* compaction = reinterpret_cast<Compaction*>(arg);
        if (compaction->output_level() == 4) {
          ASSERT_TRUE(compaction->output_compression() == kLZ4Compression);
          num_lz4.fetch_add(1);
        }
      });
  ROCKSDB_NAMESPACE::SyncPoint::GetInstance()->SetCallBack(
      "FlushJob::WriteLevel0Table:output_compression", [&](void* arg) {
        auto* compression = reinterpret_cast<CompressionType*>(arg);
        ASSERT_TRUE(*compression == kNoCompression);
        num_no.fetch_add(1);
      });
  ROCKSDB_NAMESPACE::SyncPoint::GetInstance()->EnableProcessing();

  for (int i = 0; i < 100; i++) {
    std::string value = rnd.RandomString(200);
    ASSERT_OK(Put(Key(keys[i]), value));
    if (i % 25 == 24) {
      Flush();
      dbfull()->TEST_WaitForCompact();
    }
  }

  Flush();
  dbfull()->TEST_WaitForFlushMemTable();
  dbfull()->TEST_WaitForCompact();
  ROCKSDB_NAMESPACE::SyncPoint::GetInstance()->DisableProcessing();
  ROCKSDB_NAMESPACE::SyncPoint::GetInstance()->ClearAllCallBacks();

  ASSERT_EQ(NumTableFilesAtLevel(1), 0);
  ASSERT_EQ(NumTableFilesAtLevel(2), 0);
  ASSERT_EQ(NumTableFilesAtLevel(3), 0);
  ASSERT_GT(NumTableFilesAtLevel(4), 0);
  ASSERT_GT(num_no.load(), 2);
  ASSERT_GT(num_lz4.load(), 0);
  int prev_num_files_l4 = NumTableFilesAtLevel(4);

  // After base level turn L4->L3, L3 becomes LZ4 and L4 becomes Zlib
  num_lz4.store(0);
  num_no.store(0);
  ROCKSDB_NAMESPACE::SyncPoint::GetInstance()->SetCallBack(
      "LevelCompactionPicker::PickCompaction:Return", [&](void* arg) {
        Compaction* compaction = reinterpret_cast<Compaction*>(arg);
        if (compaction->output_level() == 4 && compaction->start_level() == 3) {
          ASSERT_TRUE(compaction->output_compression() == kZlibCompression);
          num_zlib.fetch_add(1);
        } else {
          ASSERT_TRUE(compaction->output_compression() == kLZ4Compression);
          num_lz4.fetch_add(1);
        }
      });
  ROCKSDB_NAMESPACE::SyncPoint::GetInstance()->SetCallBack(
      "FlushJob::WriteLevel0Table:output_compression", [&](void* arg) {
        auto* compression = reinterpret_cast<CompressionType*>(arg);
        ASSERT_TRUE(*compression == kNoCompression);
        num_no.fetch_add(1);
      });
  ROCKSDB_NAMESPACE::SyncPoint::GetInstance()->EnableProcessing();

  for (int i = 101; i < 500; i++) {
    std::string value = rnd.RandomString(200);
    ASSERT_OK(Put(Key(keys[i]), value));
    if (i % 100 == 99) {
      Flush();
      dbfull()->TEST_WaitForCompact();
    }
  }

  ROCKSDB_NAMESPACE::SyncPoint::GetInstance()->ClearAllCallBacks();
  ROCKSDB_NAMESPACE::SyncPoint::GetInstance()->DisableProcessing();
  ASSERT_EQ(NumTableFilesAtLevel(1), 0);
  ASSERT_EQ(NumTableFilesAtLevel(2), 0);
  ASSERT_GT(NumTableFilesAtLevel(3), 0);
  ASSERT_GT(NumTableFilesAtLevel(4), prev_num_files_l4);
  ASSERT_GT(num_no.load(), 2);
  ASSERT_GT(num_lz4.load(), 0);
  ASSERT_GT(num_zlib.load(), 0);
}

TEST_F(DBTest, DynamicCompactionOptions) {
  // minimum write buffer size is enforced at 64KB
  const uint64_t k32KB = 1 << 15;
  const uint64_t k64KB = 1 << 16;
  const uint64_t k128KB = 1 << 17;
  const uint64_t k1MB = 1 << 20;
  const uint64_t k4KB = 1 << 12;
  Options options;
  options.env = env_;
  options.create_if_missing = true;
  options.compression = kNoCompression;
  options.soft_pending_compaction_bytes_limit = 1024 * 1024;
  options.write_buffer_size = k64KB;
  options.arena_block_size = 4 * k4KB;
  options.max_write_buffer_number = 2;
  // Compaction related options
  options.level0_file_num_compaction_trigger = 3;
  options.level0_slowdown_writes_trigger = 4;
  options.level0_stop_writes_trigger = 8;
  options.target_file_size_base = k64KB;
  options.max_compaction_bytes = options.target_file_size_base * 10;
  options.target_file_size_multiplier = 1;
  options.max_bytes_for_level_base = k128KB;
  options.max_bytes_for_level_multiplier = 4;

  // Block flush thread and disable compaction thread
  env_->SetBackgroundThreads(1, Env::LOW);
  env_->SetBackgroundThreads(1, Env::HIGH);
  DestroyAndReopen(options);

  auto gen_l0_kb = [this](int start, int size, int stride) {
    Random rnd(301);
    for (int i = 0; i < size; i++) {
      ASSERT_OK(Put(Key(start + stride * i), rnd.RandomString(1024)));
    }
    dbfull()->TEST_WaitForFlushMemTable();
  };

  // Write 3 files that have the same key range.
  // Since level0_file_num_compaction_trigger is 3, compaction should be
  // triggered. The compaction should result in one L1 file
  gen_l0_kb(0, 64, 1);
  ASSERT_EQ(NumTableFilesAtLevel(0), 1);
  gen_l0_kb(0, 64, 1);
  ASSERT_EQ(NumTableFilesAtLevel(0), 2);
  gen_l0_kb(0, 64, 1);
  dbfull()->TEST_WaitForCompact();
  ASSERT_EQ("0,1", FilesPerLevel());
  std::vector<LiveFileMetaData> metadata;
  db_->GetLiveFilesMetaData(&metadata);
  ASSERT_EQ(1U, metadata.size());
  ASSERT_LE(metadata[0].size, k64KB + k4KB);
  ASSERT_GE(metadata[0].size, k64KB - k4KB);

  // Test compaction trigger and target_file_size_base
  // Reduce compaction trigger to 2, and reduce L1 file size to 32KB.
  // Writing to 64KB L0 files should trigger a compaction. Since these
  // 2 L0 files have the same key range, compaction merge them and should
  // result in 2 32KB L1 files.
  ASSERT_OK(dbfull()->SetOptions({{"level0_file_num_compaction_trigger", "2"},
                                  {"target_file_size_base", ToString(k32KB)}}));

  gen_l0_kb(0, 64, 1);
  ASSERT_EQ("1,1", FilesPerLevel());
  gen_l0_kb(0, 64, 1);
  dbfull()->TEST_WaitForCompact();
  ASSERT_EQ("0,2", FilesPerLevel());
  metadata.clear();
  db_->GetLiveFilesMetaData(&metadata);
  ASSERT_EQ(2U, metadata.size());
  ASSERT_LE(metadata[0].size, k32KB + k4KB);
  ASSERT_GE(metadata[0].size, k32KB - k4KB);
  ASSERT_LE(metadata[1].size, k32KB + k4KB);
  ASSERT_GE(metadata[1].size, k32KB - k4KB);

  // Test max_bytes_for_level_base
  // Increase level base size to 256KB and write enough data that will
  // fill L1 and L2. L1 size should be around 256KB while L2 size should be
  // around 256KB x 4.
  ASSERT_OK(
      dbfull()->SetOptions({{"max_bytes_for_level_base", ToString(k1MB)}}));

  // writing 96 x 64KB => 6 * 1024KB
  // (L1 + L2) = (1 + 4) * 1024KB
  for (int i = 0; i < 96; ++i) {
    gen_l0_kb(i, 64, 96);
  }
  dbfull()->TEST_WaitForCompact();
  ASSERT_GT(SizeAtLevel(1), k1MB / 2);
  ASSERT_LT(SizeAtLevel(1), k1MB + k1MB / 2);

  // Within (0.5, 1.5) of 4MB.
  ASSERT_GT(SizeAtLevel(2), 2 * k1MB);
  ASSERT_LT(SizeAtLevel(2), 6 * k1MB);

  // Test max_bytes_for_level_multiplier and
  // max_bytes_for_level_base. Now, reduce both mulitplier and level base,
  // After filling enough data that can fit in L1 - L3, we should see L1 size
  // reduces to 128KB from 256KB which was asserted previously. Same for L2.
  ASSERT_OK(
      dbfull()->SetOptions({{"max_bytes_for_level_multiplier", "2"},
                            {"max_bytes_for_level_base", ToString(k128KB)}}));

  // writing 20 x 64KB = 10 x 128KB
  // (L1 + L2 + L3) = (1 + 2 + 4) * 128KB
  for (int i = 0; i < 20; ++i) {
    gen_l0_kb(i, 64, 32);
  }
  dbfull()->TEST_WaitForCompact();
  uint64_t total_size = SizeAtLevel(1) + SizeAtLevel(2) + SizeAtLevel(3);
  ASSERT_TRUE(total_size < k128KB * 7 * 1.5);

  // Test level0_stop_writes_trigger.
  // Clean up memtable and L0. Block compaction threads. If continue to write
  // and flush memtables. We should see put stop after 8 memtable flushes
  // since level0_stop_writes_trigger = 8
  dbfull()->TEST_FlushMemTable(true, true);
  dbfull()->CompactRange(CompactRangeOptions(), nullptr, nullptr);
  // Block compaction
  test::SleepingBackgroundTask sleeping_task_low;
  env_->Schedule(&test::SleepingBackgroundTask::DoSleepTask, &sleeping_task_low,
                 Env::Priority::LOW);
  sleeping_task_low.WaitUntilSleeping();
  ASSERT_EQ(NumTableFilesAtLevel(0), 0);
  int count = 0;
  Random rnd(301);
  WriteOptions wo;
  while (count < 64) {
    ASSERT_OK(Put(Key(count), rnd.RandomString(1024), wo));
    dbfull()->TEST_FlushMemTable(true, true);
    count++;
    if (dbfull()->TEST_write_controler().IsStopped()) {
      sleeping_task_low.WakeUp();
      break;
    }
  }
  // Stop trigger = 8
  ASSERT_EQ(count, 8);
  // Unblock
  sleeping_task_low.WaitUntilDone();

  // Now reduce level0_stop_writes_trigger to 6. Clear up memtables and L0.
  // Block compaction thread again. Perform the put and memtable flushes
  // until we see the stop after 6 memtable flushes.
  ASSERT_OK(dbfull()->SetOptions({{"level0_stop_writes_trigger", "6"}}));
  dbfull()->TEST_FlushMemTable(true);
  dbfull()->CompactRange(CompactRangeOptions(), nullptr, nullptr);
  ASSERT_EQ(NumTableFilesAtLevel(0), 0);

  // Block compaction again
  sleeping_task_low.Reset();
  env_->Schedule(&test::SleepingBackgroundTask::DoSleepTask, &sleeping_task_low,
                 Env::Priority::LOW);
  sleeping_task_low.WaitUntilSleeping();
  count = 0;
  while (count < 64) {
    ASSERT_OK(Put(Key(count), rnd.RandomString(1024), wo));
    dbfull()->TEST_FlushMemTable(true, true);
    count++;
    if (dbfull()->TEST_write_controler().IsStopped()) {
      sleeping_task_low.WakeUp();
      break;
    }
  }
  ASSERT_EQ(count, 6);
  // Unblock
  sleeping_task_low.WaitUntilDone();

  // Test disable_auto_compactions
  // Compaction thread is unblocked but auto compaction is disabled. Write
  // 4 L0 files and compaction should be triggered. If auto compaction is
  // disabled, then TEST_WaitForCompact will be waiting for nothing. Number of
  // L0 files do not change after the call.
  ASSERT_OK(dbfull()->SetOptions({{"disable_auto_compactions", "true"}}));
  dbfull()->CompactRange(CompactRangeOptions(), nullptr, nullptr);
  ASSERT_EQ(NumTableFilesAtLevel(0), 0);

  for (int i = 0; i < 4; ++i) {
    ASSERT_OK(Put(Key(i), rnd.RandomString(1024)));
    // Wait for compaction so that put won't stop
    dbfull()->TEST_FlushMemTable(true);
  }
  dbfull()->TEST_WaitForCompact();
  ASSERT_EQ(NumTableFilesAtLevel(0), 4);

  // Enable auto compaction and perform the same test, # of L0 files should be
  // reduced after compaction.
  ASSERT_OK(dbfull()->SetOptions({{"disable_auto_compactions", "false"}}));
  dbfull()->CompactRange(CompactRangeOptions(), nullptr, nullptr);
  ASSERT_EQ(NumTableFilesAtLevel(0), 0);

  for (int i = 0; i < 4; ++i) {
    ASSERT_OK(Put(Key(i), rnd.RandomString(1024)));
    // Wait for compaction so that put won't stop
    dbfull()->TEST_FlushMemTable(true);
  }
  dbfull()->TEST_WaitForCompact();
  ASSERT_LT(NumTableFilesAtLevel(0), 4);
}

// Test dynamic FIFO compaction options.
// This test covers just option parsing and makes sure that the options are
// correctly assigned. Also look at DBOptionsTest.SetFIFOCompactionOptions
// test which makes sure that the FIFO compaction funcionality is working
// as expected on dynamically changing the options.
// Even more FIFOCompactionTests are at DBTest.FIFOCompaction* .
TEST_F(DBTest, DynamicFIFOCompactionOptions) {
  Options options;
  options.ttl = 0;
  options.create_if_missing = true;
  DestroyAndReopen(options);

  // Initial defaults
  ASSERT_EQ(dbfull()->GetOptions().compaction_options_fifo.max_table_files_size,
            1024 * 1024 * 1024);
  ASSERT_EQ(dbfull()->GetOptions().ttl, 0);
  ASSERT_EQ(dbfull()->GetOptions().compaction_options_fifo.allow_compaction,
            false);

  ASSERT_OK(dbfull()->SetOptions(
      {{"compaction_options_fifo", "{max_table_files_size=23;}"}}));
  ASSERT_EQ(dbfull()->GetOptions().compaction_options_fifo.max_table_files_size,
            23);
  ASSERT_EQ(dbfull()->GetOptions().ttl, 0);
  ASSERT_EQ(dbfull()->GetOptions().compaction_options_fifo.allow_compaction,
            false);

  ASSERT_OK(dbfull()->SetOptions({{"ttl", "97"}}));
  ASSERT_EQ(dbfull()->GetOptions().compaction_options_fifo.max_table_files_size,
            23);
  ASSERT_EQ(dbfull()->GetOptions().ttl, 97);
  ASSERT_EQ(dbfull()->GetOptions().compaction_options_fifo.allow_compaction,
            false);

  ASSERT_OK(dbfull()->SetOptions({{"ttl", "203"}}));
  ASSERT_EQ(dbfull()->GetOptions().compaction_options_fifo.max_table_files_size,
            23);
  ASSERT_EQ(dbfull()->GetOptions().ttl, 203);
  ASSERT_EQ(dbfull()->GetOptions().compaction_options_fifo.allow_compaction,
            false);

  ASSERT_OK(dbfull()->SetOptions(
      {{"compaction_options_fifo", "{allow_compaction=true;}"}}));
  ASSERT_EQ(dbfull()->GetOptions().compaction_options_fifo.max_table_files_size,
            23);
  ASSERT_EQ(dbfull()->GetOptions().ttl, 203);
  ASSERT_EQ(dbfull()->GetOptions().compaction_options_fifo.allow_compaction,
            true);

  ASSERT_OK(dbfull()->SetOptions(
      {{"compaction_options_fifo", "{max_table_files_size=31;}"}}));
  ASSERT_EQ(dbfull()->GetOptions().compaction_options_fifo.max_table_files_size,
            31);
  ASSERT_EQ(dbfull()->GetOptions().ttl, 203);
  ASSERT_EQ(dbfull()->GetOptions().compaction_options_fifo.allow_compaction,
            true);

  ASSERT_OK(dbfull()->SetOptions(
      {{"compaction_options_fifo",
        "{max_table_files_size=51;allow_compaction=true;}"}}));
  ASSERT_OK(dbfull()->SetOptions({{"ttl", "49"}}));
  ASSERT_EQ(dbfull()->GetOptions().compaction_options_fifo.max_table_files_size,
            51);
  ASSERT_EQ(dbfull()->GetOptions().ttl, 49);
  ASSERT_EQ(dbfull()->GetOptions().compaction_options_fifo.allow_compaction,
            true);
}

TEST_F(DBTest, DynamicUniversalCompactionOptions) {
  Options options;
  options.create_if_missing = true;
  DestroyAndReopen(options);

  // Initial defaults
  ASSERT_EQ(dbfull()->GetOptions().compaction_options_universal.size_ratio, 1U);
  ASSERT_EQ(dbfull()->GetOptions().compaction_options_universal.min_merge_width,
            2u);
  ASSERT_EQ(dbfull()->GetOptions().compaction_options_universal.max_merge_width,
            UINT_MAX);
  ASSERT_EQ(dbfull()
                ->GetOptions()
                .compaction_options_universal.max_size_amplification_percent,
            200u);
  ASSERT_EQ(dbfull()
                ->GetOptions()
                .compaction_options_universal.compression_size_percent,
            -1);
  ASSERT_EQ(dbfull()->GetOptions().compaction_options_universal.stop_style,
            kCompactionStopStyleTotalSize);
  ASSERT_EQ(
      dbfull()->GetOptions().compaction_options_universal.allow_trivial_move,
      false);

  ASSERT_OK(dbfull()->SetOptions(
      {{"compaction_options_universal", "{size_ratio=7;}"}}));
  ASSERT_EQ(dbfull()->GetOptions().compaction_options_universal.size_ratio, 7u);
  ASSERT_EQ(dbfull()->GetOptions().compaction_options_universal.min_merge_width,
            2u);
  ASSERT_EQ(dbfull()->GetOptions().compaction_options_universal.max_merge_width,
            UINT_MAX);
  ASSERT_EQ(dbfull()
                ->GetOptions()
                .compaction_options_universal.max_size_amplification_percent,
            200u);
  ASSERT_EQ(dbfull()
                ->GetOptions()
                .compaction_options_universal.compression_size_percent,
            -1);
  ASSERT_EQ(dbfull()->GetOptions().compaction_options_universal.stop_style,
            kCompactionStopStyleTotalSize);
  ASSERT_EQ(
      dbfull()->GetOptions().compaction_options_universal.allow_trivial_move,
      false);

  ASSERT_OK(dbfull()->SetOptions(
      {{"compaction_options_universal", "{min_merge_width=11;}"}}));
  ASSERT_EQ(dbfull()->GetOptions().compaction_options_universal.size_ratio, 7u);
  ASSERT_EQ(dbfull()->GetOptions().compaction_options_universal.min_merge_width,
            11u);
  ASSERT_EQ(dbfull()->GetOptions().compaction_options_universal.max_merge_width,
            UINT_MAX);
  ASSERT_EQ(dbfull()
                ->GetOptions()
                .compaction_options_universal.max_size_amplification_percent,
            200u);
  ASSERT_EQ(dbfull()
                ->GetOptions()
                .compaction_options_universal.compression_size_percent,
            -1);
  ASSERT_EQ(dbfull()->GetOptions().compaction_options_universal.stop_style,
            kCompactionStopStyleTotalSize);
  ASSERT_EQ(
      dbfull()->GetOptions().compaction_options_universal.allow_trivial_move,
      false);
}
#endif  // ROCKSDB_LITE

TEST_F(DBTest, FileCreationRandomFailure) {
  Options options;
  options.env = env_;
  options.create_if_missing = true;
  options.write_buffer_size = 100000;  // Small write buffer
  options.target_file_size_base = 200000;
  options.max_bytes_for_level_base = 1000000;
  options.max_bytes_for_level_multiplier = 2;

  DestroyAndReopen(options);
  Random rnd(301);

  constexpr int kCDTKeysPerBuffer = 4;
  constexpr int kTestSize = kCDTKeysPerBuffer * 4096;
  constexpr int kTotalIteration = 20;
  // the second half of the test involves in random failure
  // of file creation.
  constexpr int kRandomFailureTest = kTotalIteration / 2;

  std::vector<std::string> values;
  for (int i = 0; i < kTestSize; ++i) {
    values.push_back("NOT_FOUND");
  }
  for (int j = 0; j < kTotalIteration; ++j) {
    if (j == kRandomFailureTest) {
      env_->non_writeable_rate_.store(90);
    }
    for (int k = 0; k < kTestSize; ++k) {
      // here we expect some of the Put fails.
      std::string value = rnd.RandomString(100);
      Status s = Put(Key(k), Slice(value));
      if (s.ok()) {
        // update the latest successful put
        values[k] = value;
      }
      // But everything before we simulate the failure-test should succeed.
      if (j < kRandomFailureTest) {
        ASSERT_OK(s);
      }
    }
  }

  // If rocksdb does not do the correct job, internal assert will fail here.
  dbfull()->TEST_WaitForFlushMemTable();
  dbfull()->TEST_WaitForCompact();

  // verify we have the latest successful update
  for (int k = 0; k < kTestSize; ++k) {
    auto v = Get(Key(k));
    ASSERT_EQ(v, values[k]);
  }

  // reopen and reverify we have the latest successful update
  env_->non_writeable_rate_.store(0);
  Reopen(options);
  for (int k = 0; k < kTestSize; ++k) {
    auto v = Get(Key(k));
    ASSERT_EQ(v, values[k]);
  }
}

#ifndef ROCKSDB_LITE

TEST_F(DBTest, DynamicMiscOptions) {
  // Test max_sequential_skip_in_iterations
  Options options;
  options.env = env_;
  options.create_if_missing = true;
  options.max_sequential_skip_in_iterations = 16;
  options.compression = kNoCompression;
  options.statistics = ROCKSDB_NAMESPACE::CreateDBStatistics();
  DestroyAndReopen(options);

  auto assert_reseek_count = [this, &options](int key_start, int num_reseek) {
    int key0 = key_start;
    int key1 = key_start + 1;
    int key2 = key_start + 2;
    Random rnd(301);
    ASSERT_OK(Put(Key(key0), rnd.RandomString(8)));
    for (int i = 0; i < 10; ++i) {
      ASSERT_OK(Put(Key(key1), rnd.RandomString(8)));
    }
    ASSERT_OK(Put(Key(key2), rnd.RandomString(8)));
    std::unique_ptr<Iterator> iter(db_->NewIterator(ReadOptions()));
    iter->Seek(Key(key1));
    ASSERT_TRUE(iter->Valid());
    ASSERT_EQ(iter->key().compare(Key(key1)), 0);
    iter->Next();
    ASSERT_TRUE(iter->Valid());
    ASSERT_EQ(iter->key().compare(Key(key2)), 0);
    ASSERT_EQ(num_reseek,
              TestGetTickerCount(options, NUMBER_OF_RESEEKS_IN_ITERATION));
  };
  // No reseek
  assert_reseek_count(100, 0);

  ASSERT_OK(dbfull()->SetOptions({{"max_sequential_skip_in_iterations", "4"}}));
  // Clear memtable and make new option effective
  dbfull()->TEST_FlushMemTable(true);
  // Trigger reseek
  assert_reseek_count(200, 1);

  ASSERT_OK(
      dbfull()->SetOptions({{"max_sequential_skip_in_iterations", "16"}}));
  // Clear memtable and make new option effective
  dbfull()->TEST_FlushMemTable(true);
  // No reseek
  assert_reseek_count(300, 1);

  MutableCFOptions mutable_cf_options;
  CreateAndReopenWithCF({"pikachu"}, options);
  // Test soft_pending_compaction_bytes_limit,
  // hard_pending_compaction_bytes_limit
  ASSERT_OK(dbfull()->SetOptions(
      handles_[1], {{"soft_pending_compaction_bytes_limit", "200"},
                    {"hard_pending_compaction_bytes_limit", "300"}}));
  ASSERT_OK(dbfull()->TEST_GetLatestMutableCFOptions(handles_[1],
                                                     &mutable_cf_options));
  ASSERT_EQ(200, mutable_cf_options.soft_pending_compaction_bytes_limit);
  ASSERT_EQ(300, mutable_cf_options.hard_pending_compaction_bytes_limit);
  // Test report_bg_io_stats
  ASSERT_OK(
      dbfull()->SetOptions(handles_[1], {{"report_bg_io_stats", "true"}}));
  // sanity check
  ASSERT_OK(dbfull()->TEST_GetLatestMutableCFOptions(handles_[1],
                                                     &mutable_cf_options));
  ASSERT_TRUE(mutable_cf_options.report_bg_io_stats);
  // Test compression
  // sanity check
  ASSERT_OK(dbfull()->SetOptions({{"compression", "kNoCompression"}}));
  ASSERT_OK(dbfull()->TEST_GetLatestMutableCFOptions(handles_[0],
                                                     &mutable_cf_options));
  ASSERT_EQ(CompressionType::kNoCompression, mutable_cf_options.compression);

  if (Snappy_Supported()) {
    ASSERT_OK(dbfull()->SetOptions({{"compression", "kSnappyCompression"}}));
    ASSERT_OK(dbfull()->TEST_GetLatestMutableCFOptions(handles_[0],
                                                       &mutable_cf_options));
    ASSERT_EQ(CompressionType::kSnappyCompression,
              mutable_cf_options.compression);
  }

  // Test paranoid_file_checks already done in db_block_cache_test
  ASSERT_OK(
      dbfull()->SetOptions(handles_[1], {{"paranoid_file_checks", "true"}}));
  ASSERT_OK(dbfull()->TEST_GetLatestMutableCFOptions(handles_[1],
                                                     &mutable_cf_options));
  ASSERT_TRUE(mutable_cf_options.report_bg_io_stats);
  ASSERT_TRUE(mutable_cf_options.check_flush_compaction_key_order);

  ASSERT_OK(dbfull()->SetOptions(
      handles_[1], {{"check_flush_compaction_key_order", "false"}}));
  ASSERT_OK(dbfull()->TEST_GetLatestMutableCFOptions(handles_[1],
                                                     &mutable_cf_options));
  ASSERT_FALSE(mutable_cf_options.check_flush_compaction_key_order);
}
#endif  // ROCKSDB_LITE

TEST_F(DBTest, L0L1L2AndUpHitCounter) {
  Options options = CurrentOptions();
  options.write_buffer_size = 32 * 1024;
  options.target_file_size_base = 32 * 1024;
  options.level0_file_num_compaction_trigger = 2;
  options.level0_slowdown_writes_trigger = 2;
  options.level0_stop_writes_trigger = 4;
  options.max_bytes_for_level_base = 64 * 1024;
  options.max_write_buffer_number = 2;
  options.max_background_compactions = 8;
  options.max_background_flushes = 8;
  options.statistics = ROCKSDB_NAMESPACE::CreateDBStatistics();
  CreateAndReopenWithCF({"mypikachu"}, options);

  int numkeys = 20000;
  for (int i = 0; i < numkeys; i++) {
    ASSERT_OK(Put(1, Key(i), "val"));
  }
  ASSERT_EQ(0, TestGetTickerCount(options, GET_HIT_L0));
  ASSERT_EQ(0, TestGetTickerCount(options, GET_HIT_L1));
  ASSERT_EQ(0, TestGetTickerCount(options, GET_HIT_L2_AND_UP));

  ASSERT_OK(Flush(1));
  dbfull()->TEST_WaitForCompact();

  for (int i = 0; i < numkeys; i++) {
    ASSERT_EQ(Get(1, Key(i)), "val");
  }

  ASSERT_GT(TestGetTickerCount(options, GET_HIT_L0), 100);
  ASSERT_GT(TestGetTickerCount(options, GET_HIT_L1), 100);
  ASSERT_GT(TestGetTickerCount(options, GET_HIT_L2_AND_UP), 100);

  ASSERT_EQ(numkeys, TestGetTickerCount(options, GET_HIT_L0) +
                         TestGetTickerCount(options, GET_HIT_L1) +
                         TestGetTickerCount(options, GET_HIT_L2_AND_UP));
}

TEST_F(DBTest, EncodeDecompressedBlockSizeTest) {
  // iter 0 -- zlib
  // iter 1 -- bzip2
  // iter 2 -- lz4
  // iter 3 -- lz4HC
  // iter 4 -- xpress
  CompressionType compressions[] = {kZlibCompression, kBZip2Compression,
                                    kLZ4Compression, kLZ4HCCompression,
                                    kXpressCompression};
  for (auto comp : compressions) {
    if (!CompressionTypeSupported(comp)) {
      continue;
    }
    // first_table_version 1 -- generate with table_version == 1, read with
    // table_version == 2
    // first_table_version 2 -- generate with table_version == 2, read with
    // table_version == 1
    for (int first_table_version = 1; first_table_version <= 2;
         ++first_table_version) {
      BlockBasedTableOptions table_options;
      table_options.format_version = first_table_version;
      table_options.filter_policy.reset(NewBloomFilterPolicy(10));
      Options options = CurrentOptions();
      options.table_factory.reset(NewBlockBasedTableFactory(table_options));
      options.create_if_missing = true;
      options.compression = comp;
      DestroyAndReopen(options);

      int kNumKeysWritten = 1000;

      Random rnd(301);
      for (int i = 0; i < kNumKeysWritten; ++i) {
        // compressible string
        ASSERT_OK(Put(Key(i), rnd.RandomString(128) + std::string(128, 'a')));
      }

      table_options.format_version = first_table_version == 1 ? 2 : 1;
      options.table_factory.reset(NewBlockBasedTableFactory(table_options));
      Reopen(options);
      for (int i = 0; i < kNumKeysWritten; ++i) {
        auto r = Get(Key(i));
        ASSERT_EQ(r.substr(128), std::string(128, 'a'));
      }
    }
  }
}

TEST_F(DBTest, CloseSpeedup) {
  Options options = CurrentOptions();
  options.compaction_style = kCompactionStyleLevel;
  options.write_buffer_size = 110 << 10;  // 110KB
  options.arena_block_size = 4 << 10;
  options.level0_file_num_compaction_trigger = 2;
  options.num_levels = 4;
  options.max_bytes_for_level_base = 400 * 1024;
  options.max_write_buffer_number = 16;

  // Block background threads
  env_->SetBackgroundThreads(1, Env::LOW);
  env_->SetBackgroundThreads(1, Env::HIGH);
  test::SleepingBackgroundTask sleeping_task_low;
  env_->Schedule(&test::SleepingBackgroundTask::DoSleepTask, &sleeping_task_low,
                 Env::Priority::LOW);
  test::SleepingBackgroundTask sleeping_task_high;
  env_->Schedule(&test::SleepingBackgroundTask::DoSleepTask,
                 &sleeping_task_high, Env::Priority::HIGH);

  std::vector<std::string> filenames;
  env_->GetChildren(dbname_, &filenames);
  // Delete archival files.
  for (size_t i = 0; i < filenames.size(); ++i) {
    env_->DeleteFile(dbname_ + "/" + filenames[i]);
  }
  env_->DeleteDir(dbname_);
  DestroyAndReopen(options);

  ROCKSDB_NAMESPACE::SyncPoint::GetInstance()->EnableProcessing();
  env_->SetBackgroundThreads(1, Env::LOW);
  env_->SetBackgroundThreads(1, Env::HIGH);
  Random rnd(301);
  int key_idx = 0;

  // First three 110KB files are not going to level 2
  // After that, (100K, 200K)
  for (int num = 0; num < 5; num++) {
    GenerateNewFile(&rnd, &key_idx, true);
  }

  ASSERT_EQ(0, GetSstFileCount(dbname_));

  Close();
  ASSERT_EQ(0, GetSstFileCount(dbname_));

  // Unblock background threads
  sleeping_task_high.WakeUp();
  sleeping_task_high.WaitUntilDone();
  sleeping_task_low.WakeUp();
  sleeping_task_low.WaitUntilDone();

  Destroy(options);
}

class DelayedMergeOperator : public MergeOperator {
 private:
  DBTest* db_test_;

 public:
  explicit DelayedMergeOperator(DBTest* d) : db_test_(d) {}

  bool FullMergeV2(const MergeOperationInput& merge_in,
                   MergeOperationOutput* merge_out) const override {
    db_test_->env_->MockSleepForMicroseconds(1000 *
                                             merge_in.operand_list.size());
    merge_out->new_value = "";
    return true;
  }

  const char* Name() const override { return "DelayedMergeOperator"; }
};

// TODO: hangs in CircleCI's Windows env
#ifndef OS_WIN
TEST_F(DBTest, MergeTestTime) {
  std::string one, two, three;
  PutFixed64(&one, 1);
  PutFixed64(&two, 2);
  PutFixed64(&three, 3);

  // Enable time profiling
  SetPerfLevel(kEnableTime);
  Options options = CurrentOptions();
  options.statistics = ROCKSDB_NAMESPACE::CreateDBStatistics();
  options.merge_operator.reset(new DelayedMergeOperator(this));
  SetTimeElapseOnlySleepOnReopen(&options);
  DestroyAndReopen(options);

  // NOTE: Presumed unnecessary and removed: resetting mock time in env

  ASSERT_EQ(TestGetTickerCount(options, MERGE_OPERATION_TOTAL_TIME), 0);
  db_->Put(WriteOptions(), "foo", one);
  ASSERT_OK(Flush());
  ASSERT_OK(db_->Merge(WriteOptions(), "foo", two));
  ASSERT_OK(Flush());
  ASSERT_OK(db_->Merge(WriteOptions(), "foo", three));
  ASSERT_OK(Flush());

  ReadOptions opt;
  opt.verify_checksums = true;
  opt.snapshot = nullptr;
  std::string result;
  db_->Get(opt, "foo", &result);

  ASSERT_EQ(2000000, TestGetTickerCount(options, MERGE_OPERATION_TOTAL_TIME));

  ReadOptions read_options;
  std::unique_ptr<Iterator> iter(db_->NewIterator(read_options));
  int count = 0;
  for (iter->SeekToFirst(); iter->Valid(); iter->Next()) {
    ASSERT_OK(iter->status());
    ++count;
  }

  ASSERT_EQ(1, count);
  ASSERT_EQ(4000000, TestGetTickerCount(options, MERGE_OPERATION_TOTAL_TIME));
#ifdef ROCKSDB_USING_THREAD_STATUS
  ASSERT_GT(TestGetTickerCount(options, FLUSH_WRITE_BYTES), 0);
#endif  // ROCKSDB_USING_THREAD_STATUS
}
#endif // OS_WIN

#ifndef ROCKSDB_LITE
TEST_P(DBTestWithParam, MergeCompactionTimeTest) {
  SetPerfLevel(kEnableTime);
  Options options = CurrentOptions();
  options.compaction_filter_factory = std::make_shared<KeepFilterFactory>();
  options.statistics = ROCKSDB_NAMESPACE::CreateDBStatistics();
  options.merge_operator.reset(new DelayedMergeOperator(this));
  options.disable_auto_compactions = true;
  options.max_subcompactions = max_subcompactions_;
  SetTimeElapseOnlySleepOnReopen(&options);
  DestroyAndReopen(options);

  constexpr unsigned n = 1000;
  for (unsigned i = 0; i < n; i++) {
    ASSERT_OK(db_->Merge(WriteOptions(), "foo", "TEST"));
    ASSERT_OK(Flush());
  }
  dbfull()->TEST_WaitForFlushMemTable();

  CompactRangeOptions cro;
  cro.exclusive_manual_compaction = exclusive_manual_compaction_;
  ASSERT_OK(db_->CompactRange(cro, nullptr, nullptr));

  ASSERT_EQ(uint64_t{n} * 1000000U,
            TestGetTickerCount(options, MERGE_OPERATION_TOTAL_TIME));
}

TEST_P(DBTestWithParam, FilterCompactionTimeTest) {
  Options options = CurrentOptions();
  options.compaction_filter_factory =
      std::make_shared<DelayFilterFactory>(this);
  options.disable_auto_compactions = true;
  options.create_if_missing = true;
  options.statistics = ROCKSDB_NAMESPACE::CreateDBStatistics();
  options.statistics->set_stats_level(kExceptTimeForMutex);
  options.max_subcompactions = max_subcompactions_;
  SetTimeElapseOnlySleepOnReopen(&options);
  DestroyAndReopen(options);

  unsigned n = 0;
  // put some data
  for (int table = 0; table < 4; ++table) {
    for (int i = 0; i < 10 + table; ++i) {
      Put(ToString(table * 100 + i), "val");
      ++n;
    }
    Flush();
  }

  CompactRangeOptions cro;
  cro.exclusive_manual_compaction = exclusive_manual_compaction_;
  ASSERT_OK(db_->CompactRange(cro, nullptr, nullptr));
  ASSERT_EQ(0U, CountLiveFiles());

  Reopen(options);

  Iterator* itr = db_->NewIterator(ReadOptions());
  itr->SeekToFirst();
  ASSERT_EQ(uint64_t{n} * 1000000U,
            TestGetTickerCount(options, FILTER_OPERATION_TOTAL_TIME));
  delete itr;
}
#endif  // ROCKSDB_LITE

TEST_F(DBTest, TestLogCleanup) {
  Options options = CurrentOptions();
  options.write_buffer_size = 64 * 1024;  // very small
  // only two memtables allowed ==> only two log files
  options.max_write_buffer_number = 2;
  Reopen(options);

  for (int i = 0; i < 100000; ++i) {
    Put(Key(i), "val");
    // only 2 memtables will be alive, so logs_to_free needs to always be below
    // 2
    ASSERT_LT(dbfull()->TEST_LogsToFreeSize(), static_cast<size_t>(3));
  }
}

#ifndef ROCKSDB_LITE
TEST_F(DBTest, EmptyCompactedDB) {
  Options options = CurrentOptions();
  options.max_open_files = -1;
  Close();
  ASSERT_OK(ReadOnlyReopen(options));
  Status s = Put("new", "value");
  ASSERT_TRUE(s.IsNotSupported());
  Close();
}
#endif  // ROCKSDB_LITE

#ifndef ROCKSDB_LITE
TEST_F(DBTest, DISABLED_SuggestCompactRangeTest) {
  class CompactionFilterFactoryGetContext : public CompactionFilterFactory {
   public:
    std::unique_ptr<CompactionFilter> CreateCompactionFilter(
        const CompactionFilter::Context& context) override {
      saved_context = context;
      std::unique_ptr<CompactionFilter> empty_filter;
      return empty_filter;
    }
    const char* Name() const override {
      return "CompactionFilterFactoryGetContext";
    }
    static bool IsManual(CompactionFilterFactory* compaction_filter_factory) {
      return reinterpret_cast<CompactionFilterFactoryGetContext*>(
                 compaction_filter_factory)
          ->saved_context.is_manual_compaction;
    }
    CompactionFilter::Context saved_context;
  };

  Options options = CurrentOptions();
  options.memtable_factory.reset(
      new SpecialSkipListFactory(DBTestBase::kNumKeysByGenerateNewRandomFile));
  options.compaction_style = kCompactionStyleLevel;
  options.compaction_filter_factory.reset(
      new CompactionFilterFactoryGetContext());
  options.write_buffer_size = 200 << 10;
  options.arena_block_size = 4 << 10;
  options.level0_file_num_compaction_trigger = 4;
  options.num_levels = 4;
  options.compression = kNoCompression;
  options.max_bytes_for_level_base = 450 << 10;
  options.target_file_size_base = 98 << 10;
  options.max_compaction_bytes = static_cast<uint64_t>(1) << 60;  // inf

  Reopen(options);

  Random rnd(301);

  for (int num = 0; num < 3; num++) {
    GenerateNewRandomFile(&rnd);
  }

  GenerateNewRandomFile(&rnd);
  ASSERT_EQ("0,4", FilesPerLevel(0));
  ASSERT_TRUE(!CompactionFilterFactoryGetContext::IsManual(
      options.compaction_filter_factory.get()));

  GenerateNewRandomFile(&rnd);
  ASSERT_EQ("1,4", FilesPerLevel(0));

  GenerateNewRandomFile(&rnd);
  ASSERT_EQ("2,4", FilesPerLevel(0));

  GenerateNewRandomFile(&rnd);
  ASSERT_EQ("3,4", FilesPerLevel(0));

  GenerateNewRandomFile(&rnd);
  ASSERT_EQ("0,4,4", FilesPerLevel(0));

  GenerateNewRandomFile(&rnd);
  ASSERT_EQ("1,4,4", FilesPerLevel(0));

  GenerateNewRandomFile(&rnd);
  ASSERT_EQ("2,4,4", FilesPerLevel(0));

  GenerateNewRandomFile(&rnd);
  ASSERT_EQ("3,4,4", FilesPerLevel(0));

  GenerateNewRandomFile(&rnd);
  ASSERT_EQ("0,4,8", FilesPerLevel(0));

  GenerateNewRandomFile(&rnd);
  ASSERT_EQ("1,4,8", FilesPerLevel(0));

  // compact it three times
  for (int i = 0; i < 3; ++i) {
    ASSERT_OK(experimental::SuggestCompactRange(db_, nullptr, nullptr));
    dbfull()->TEST_WaitForCompact();
  }

  // All files are compacted
  ASSERT_EQ(0, NumTableFilesAtLevel(0));
  ASSERT_EQ(0, NumTableFilesAtLevel(1));

  GenerateNewRandomFile(&rnd);
  ASSERT_EQ(1, NumTableFilesAtLevel(0));

  // nonoverlapping with the file on level 0
  Slice start("a"), end("b");
  ASSERT_OK(experimental::SuggestCompactRange(db_, &start, &end));
  dbfull()->TEST_WaitForCompact();

  // should not compact the level 0 file
  ASSERT_EQ(1, NumTableFilesAtLevel(0));

  start = Slice("j");
  end = Slice("m");
  ASSERT_OK(experimental::SuggestCompactRange(db_, &start, &end));
  dbfull()->TEST_WaitForCompact();
  ASSERT_TRUE(CompactionFilterFactoryGetContext::IsManual(
      options.compaction_filter_factory.get()));

  // now it should compact the level 0 file
  ASSERT_EQ(0, NumTableFilesAtLevel(0));
  ASSERT_EQ(1, NumTableFilesAtLevel(1));
}


TEST_F(DBTest, PromoteL0) {
  Options options = CurrentOptions();
  options.disable_auto_compactions = true;
  options.write_buffer_size = 10 * 1024 * 1024;
  DestroyAndReopen(options);

  // non overlapping ranges
  std::vector<std::pair<int32_t, int32_t>> ranges = {
      {81, 160}, {0, 80}, {161, 240}, {241, 320}};

  int32_t value_size = 10 * 1024;  // 10 KB

  Random rnd(301);
  std::map<int32_t, std::string> values;
  for (const auto& range : ranges) {
    for (int32_t j = range.first; j < range.second; j++) {
      values[j] = rnd.RandomString(value_size);
      ASSERT_OK(Put(Key(j), values[j]));
    }
    ASSERT_OK(Flush());
  }

  int32_t level0_files = NumTableFilesAtLevel(0, 0);
  ASSERT_EQ(level0_files, ranges.size());
  ASSERT_EQ(NumTableFilesAtLevel(1, 0), 0);  // No files in L1

  // Promote L0 level to L2.
  ASSERT_OK(experimental::PromoteL0(db_, db_->DefaultColumnFamily(), 2));
  // We expect that all the files were trivially moved from L0 to L2
  ASSERT_EQ(NumTableFilesAtLevel(0, 0), 0);
  ASSERT_EQ(NumTableFilesAtLevel(2, 0), level0_files);

  for (const auto& kv : values) {
    ASSERT_EQ(Get(Key(kv.first)), kv.second);
  }
}

TEST_F(DBTest, PromoteL0Failure) {
  Options options = CurrentOptions();
  options.disable_auto_compactions = true;
  options.write_buffer_size = 10 * 1024 * 1024;
  DestroyAndReopen(options);

  // Produce two L0 files with overlapping ranges.
  ASSERT_OK(Put(Key(0), ""));
  ASSERT_OK(Put(Key(3), ""));
  ASSERT_OK(Flush());
  ASSERT_OK(Put(Key(1), ""));
  ASSERT_OK(Flush());

  Status status;
  // Fails because L0 has overlapping files.
  status = experimental::PromoteL0(db_, db_->DefaultColumnFamily());
  ASSERT_TRUE(status.IsInvalidArgument());

  ASSERT_OK(db_->CompactRange(CompactRangeOptions(), nullptr, nullptr));
  // Now there is a file in L1.
  ASSERT_GE(NumTableFilesAtLevel(1, 0), 1);

  ASSERT_OK(Put(Key(5), ""));
  ASSERT_OK(Flush());
  // Fails because L1 is non-empty.
  status = experimental::PromoteL0(db_, db_->DefaultColumnFamily());
  ASSERT_TRUE(status.IsInvalidArgument());
}

// Github issue #596
TEST_F(DBTest, CompactRangeWithEmptyBottomLevel) {
  const int kNumLevels = 2;
  const int kNumL0Files = 2;
  Options options = CurrentOptions();
  options.disable_auto_compactions = true;
  options.num_levels = kNumLevels;
  DestroyAndReopen(options);

  Random rnd(301);
  for (int i = 0; i < kNumL0Files; ++i) {
    ASSERT_OK(Put(Key(0), rnd.RandomString(1024)));
    Flush();
  }
  ASSERT_EQ(NumTableFilesAtLevel(0), kNumL0Files);
  ASSERT_EQ(NumTableFilesAtLevel(1), 0);

  ASSERT_OK(db_->CompactRange(CompactRangeOptions(), nullptr, nullptr));
  ASSERT_EQ(NumTableFilesAtLevel(0), 0);
  ASSERT_EQ(NumTableFilesAtLevel(1), kNumL0Files);
}
#endif  // ROCKSDB_LITE

TEST_F(DBTest, AutomaticConflictsWithManualCompaction) {
  const int kNumL0Files = 50;
  Options options = CurrentOptions();
  options.level0_file_num_compaction_trigger = 4;
  // never slowdown / stop
  options.level0_slowdown_writes_trigger = 999999;
  options.level0_stop_writes_trigger = 999999;
  options.max_background_compactions = 10;
  DestroyAndReopen(options);

  // schedule automatic compactions after the manual one starts, but before it
  // finishes to ensure conflict.
  ROCKSDB_NAMESPACE::SyncPoint::GetInstance()->LoadDependency(
      {{"DBImpl::BackgroundCompaction:Start",
        "DBTest::AutomaticConflictsWithManualCompaction:PrePuts"},
       {"DBTest::AutomaticConflictsWithManualCompaction:PostPuts",
        "DBImpl::BackgroundCompaction:NonTrivial:AfterRun"}});
  std::atomic<int> callback_count(0);
  ROCKSDB_NAMESPACE::SyncPoint::GetInstance()->SetCallBack(
      "DBImpl::MaybeScheduleFlushOrCompaction:Conflict",
      [&](void* /*arg*/) { callback_count.fetch_add(1); });
  ROCKSDB_NAMESPACE::SyncPoint::GetInstance()->EnableProcessing();

  Random rnd(301);
  for (int i = 0; i < 2; ++i) {
    // put two keys to ensure no trivial move
    for (int j = 0; j < 2; ++j) {
      ASSERT_OK(Put(Key(j), rnd.RandomString(1024)));
    }
    ASSERT_OK(Flush());
  }
  port::Thread manual_compaction_thread([this]() {
    CompactRangeOptions croptions;
    croptions.exclusive_manual_compaction = true;
    ASSERT_OK(db_->CompactRange(croptions, nullptr, nullptr));
  });

  TEST_SYNC_POINT("DBTest::AutomaticConflictsWithManualCompaction:PrePuts");
  for (int i = 0; i < kNumL0Files; ++i) {
    // put two keys to ensure no trivial move
    for (int j = 0; j < 2; ++j) {
      ASSERT_OK(Put(Key(j), rnd.RandomString(1024)));
    }
    ASSERT_OK(Flush());
  }
  TEST_SYNC_POINT("DBTest::AutomaticConflictsWithManualCompaction:PostPuts");

  ASSERT_GE(callback_count.load(), 1);
  for (int i = 0; i < 2; ++i) {
    ASSERT_NE("NOT_FOUND", Get(Key(i)));
  }
  ROCKSDB_NAMESPACE::SyncPoint::GetInstance()->DisableProcessing();
  manual_compaction_thread.join();
  dbfull()->TEST_WaitForCompact();
}

#ifndef ROCKSDB_LITE
TEST_F(DBTest, CompactFilesShouldTriggerAutoCompaction) {
  Options options = CurrentOptions();
  options.max_background_compactions = 1;
  options.level0_file_num_compaction_trigger = 4;
  options.level0_slowdown_writes_trigger = 36;
  options.level0_stop_writes_trigger = 36;
  DestroyAndReopen(options);

  // generate files for manual compaction
  Random rnd(301);
  for (int i = 0; i < 2; ++i) {
    // put two keys to ensure no trivial move
    for (int j = 0; j < 2; ++j) {
      ASSERT_OK(Put(Key(j), rnd.RandomString(1024)));
    }
    ASSERT_OK(Flush());
  }

  ROCKSDB_NAMESPACE::ColumnFamilyMetaData cf_meta_data;
  db_->GetColumnFamilyMetaData(db_->DefaultColumnFamily(), &cf_meta_data);

  std::vector<std::string> input_files;
  input_files.push_back(cf_meta_data.levels[0].files[0].name);

  SyncPoint::GetInstance()->LoadDependency({
      {"CompactFilesImpl:0",
       "DBTest::CompactFilesShouldTriggerAutoCompaction:Begin"},
      {"DBTest::CompactFilesShouldTriggerAutoCompaction:End",
       "CompactFilesImpl:1"},
  });

  SyncPoint::GetInstance()->EnableProcessing();

  port::Thread manual_compaction_thread([&]() {
      auto s = db_->CompactFiles(CompactionOptions(),
          db_->DefaultColumnFamily(), input_files, 0);
  });

  TEST_SYNC_POINT(
          "DBTest::CompactFilesShouldTriggerAutoCompaction:Begin");
  // generate enough files to trigger compaction
  for (int i = 0; i < 20; ++i) {
    for (int j = 0; j < 2; ++j) {
      ASSERT_OK(Put(Key(j), rnd.RandomString(1024)));
    }
    ASSERT_OK(Flush());
  }
  db_->GetColumnFamilyMetaData(db_->DefaultColumnFamily(), &cf_meta_data);
  ASSERT_GT(cf_meta_data.levels[0].files.size(),
      options.level0_file_num_compaction_trigger);
  TEST_SYNC_POINT(
          "DBTest::CompactFilesShouldTriggerAutoCompaction:End");

  manual_compaction_thread.join();
  dbfull()->TEST_WaitForCompact();

  db_->GetColumnFamilyMetaData(db_->DefaultColumnFamily(), &cf_meta_data);
  ASSERT_LE(cf_meta_data.levels[0].files.size(),
      options.level0_file_num_compaction_trigger);
}
#endif  // ROCKSDB_LITE

// Github issue #595
// Large write batch with column families
TEST_F(DBTest, LargeBatchWithColumnFamilies) {
  Options options = CurrentOptions();
  options.env = env_;
  options.write_buffer_size = 100000;  // Small write buffer
  CreateAndReopenWithCF({"pikachu"}, options);
  int64_t j = 0;
  for (int i = 0; i < 5; i++) {
    for (int pass = 1; pass <= 3; pass++) {
      WriteBatch batch;
      size_t write_size = 1024 * 1024 * (5 + i);
      fprintf(stderr, "prepare: %" ROCKSDB_PRIszt " MB, pass:%d\n",
              (write_size / 1024 / 1024), pass);
      for (;;) {
        std::string data(3000, j++ % 127 + 20);
        data += ToString(j);
        batch.Put(handles_[0], Slice(data), Slice(data));
        if (batch.GetDataSize() > write_size) {
          break;
        }
      }
      fprintf(stderr, "write: %" ROCKSDB_PRIszt " MB\n",
              (batch.GetDataSize() / 1024 / 1024));
      ASSERT_OK(dbfull()->Write(WriteOptions(), &batch));
      fprintf(stderr, "done\n");
    }
  }
  // make sure we can re-open it.
  ASSERT_OK(TryReopenWithColumnFamilies({"default", "pikachu"}, options));
}

// Make sure that Flushes can proceed in parallel with CompactRange()
TEST_F(DBTest, FlushesInParallelWithCompactRange) {
  // iter == 0 -- leveled
  // iter == 1 -- leveled, but throw in a flush between two levels compacting
  // iter == 2 -- universal
  for (int iter = 0; iter < 3; ++iter) {
    Options options = CurrentOptions();
    if (iter < 2) {
      options.compaction_style = kCompactionStyleLevel;
    } else {
      options.compaction_style = kCompactionStyleUniversal;
    }
    options.write_buffer_size = 110 << 10;
    options.level0_file_num_compaction_trigger = 4;
    options.num_levels = 4;
    options.compression = kNoCompression;
    options.max_bytes_for_level_base = 450 << 10;
    options.target_file_size_base = 98 << 10;
    options.max_write_buffer_number = 2;

    DestroyAndReopen(options);

    Random rnd(301);
    for (int num = 0; num < 14; num++) {
      GenerateNewRandomFile(&rnd);
    }

    if (iter == 1) {
      ROCKSDB_NAMESPACE::SyncPoint::GetInstance()->LoadDependency(
          {{"DBImpl::RunManualCompaction()::1",
            "DBTest::FlushesInParallelWithCompactRange:1"},
           {"DBTest::FlushesInParallelWithCompactRange:2",
            "DBImpl::RunManualCompaction()::2"}});
    } else {
      ROCKSDB_NAMESPACE::SyncPoint::GetInstance()->LoadDependency(
          {{"CompactionJob::Run():Start",
            "DBTest::FlushesInParallelWithCompactRange:1"},
           {"DBTest::FlushesInParallelWithCompactRange:2",
            "CompactionJob::Run():End"}});
    }
    ROCKSDB_NAMESPACE::SyncPoint::GetInstance()->EnableProcessing();

    std::vector<port::Thread> threads;
    threads.emplace_back([&]() { Compact("a", "z"); });

    TEST_SYNC_POINT("DBTest::FlushesInParallelWithCompactRange:1");

    // this has to start a flush. if flushes are blocked, this will try to
    // create
    // 3 memtables, and that will fail because max_write_buffer_number is 2
    for (int num = 0; num < 3; num++) {
      GenerateNewRandomFile(&rnd, /* nowait */ true);
    }

    TEST_SYNC_POINT("DBTest::FlushesInParallelWithCompactRange:2");

    for (auto& t : threads) {
      t.join();
    }
    ROCKSDB_NAMESPACE::SyncPoint::GetInstance()->DisableProcessing();
  }
}

TEST_F(DBTest, DelayedWriteRate) {
  const int kEntriesPerMemTable = 100;
  const int kTotalFlushes = 12;

  Options options = CurrentOptions();
  env_->SetBackgroundThreads(1, Env::LOW);
  options.env = env_;
  options.write_buffer_size = 100000000;
  options.max_write_buffer_number = 256;
  options.max_background_compactions = 1;
  options.level0_file_num_compaction_trigger = 3;
  options.level0_slowdown_writes_trigger = 3;
  options.level0_stop_writes_trigger = 999999;
  options.delayed_write_rate = 20000000;  // Start with 200MB/s
  options.memtable_factory.reset(
      new SpecialSkipListFactory(kEntriesPerMemTable));

  SetTimeElapseOnlySleepOnReopen(&options);
  CreateAndReopenWithCF({"pikachu"}, options);

  // Block compactions
  test::SleepingBackgroundTask sleeping_task_low;
  env_->Schedule(&test::SleepingBackgroundTask::DoSleepTask, &sleeping_task_low,
                 Env::Priority::LOW);

  for (int i = 0; i < 3; i++) {
    Put(Key(i), std::string(10000, 'x'));
    Flush();
  }

  // These writes will be slowed down to 1KB/s
  uint64_t estimated_sleep_time = 0;
  Random rnd(301);
  Put("", "");
  uint64_t cur_rate = options.delayed_write_rate;
  for (int i = 0; i < kTotalFlushes; i++) {
    uint64_t size_memtable = 0;
    for (int j = 0; j < kEntriesPerMemTable; j++) {
      auto rand_num = rnd.Uniform(20);
      // Spread the size range to more.
      size_t entry_size = rand_num * rand_num * rand_num;
      WriteOptions wo;
      Put(Key(i), std::string(entry_size, 'x'), wo);
      size_memtable += entry_size + 18;
      // Occasionally sleep a while
      if (rnd.Uniform(20) == 6) {
        env_->SleepForMicroseconds(2666);
      }
    }
    dbfull()->TEST_WaitForFlushMemTable();
    estimated_sleep_time += size_memtable * 1000000u / cur_rate;
    // Slow down twice. One for memtable switch and one for flush finishes.
    cur_rate = static_cast<uint64_t>(static_cast<double>(cur_rate) *
                                     kIncSlowdownRatio * kIncSlowdownRatio);
  }
  // Estimate the total sleep time fall into the rough range.
  ASSERT_GT(env_->NowMicros(), estimated_sleep_time / 2);
  ASSERT_LT(env_->NowMicros(), estimated_sleep_time * 2);

  ROCKSDB_NAMESPACE::SyncPoint::GetInstance()->DisableProcessing();
  sleeping_task_low.WakeUp();
  sleeping_task_low.WaitUntilDone();
}

TEST_F(DBTest, HardLimit) {
  Options options = CurrentOptions();
  options.env = env_;
  env_->SetBackgroundThreads(1, Env::LOW);
  options.max_write_buffer_number = 256;
  options.write_buffer_size = 110 << 10;  // 110KB
  options.arena_block_size = 4 * 1024;
  options.level0_file_num_compaction_trigger = 4;
  options.level0_slowdown_writes_trigger = 999999;
  options.level0_stop_writes_trigger = 999999;
  options.hard_pending_compaction_bytes_limit = 800 << 10;
  options.max_bytes_for_level_base = 10000000000u;
  options.max_background_compactions = 1;
  options.memtable_factory.reset(
      new SpecialSkipListFactory(KNumKeysByGenerateNewFile - 1));

  env_->SetBackgroundThreads(1, Env::LOW);
  test::SleepingBackgroundTask sleeping_task_low;
  env_->Schedule(&test::SleepingBackgroundTask::DoSleepTask, &sleeping_task_low,
                 Env::Priority::LOW);

  CreateAndReopenWithCF({"pikachu"}, options);

  std::atomic<int> callback_count(0);
  ROCKSDB_NAMESPACE::SyncPoint::GetInstance()->SetCallBack(
      "DBImpl::DelayWrite:Wait", [&](void* /*arg*/) {
        callback_count.fetch_add(1);
        sleeping_task_low.WakeUp();
      });
  ROCKSDB_NAMESPACE::SyncPoint::GetInstance()->EnableProcessing();

  Random rnd(301);
  int key_idx = 0;
  for (int num = 0; num < 5; num++) {
    GenerateNewFile(&rnd, &key_idx, true);
    dbfull()->TEST_WaitForFlushMemTable();
  }

  ASSERT_EQ(0, callback_count.load());

  for (int num = 0; num < 5; num++) {
    GenerateNewFile(&rnd, &key_idx, true);
    dbfull()->TEST_WaitForFlushMemTable();
  }
  ASSERT_GE(callback_count.load(), 1);

  ROCKSDB_NAMESPACE::SyncPoint::GetInstance()->DisableProcessing();
  sleeping_task_low.WaitUntilDone();
}

#if !defined(ROCKSDB_LITE) && !defined(ROCKSDB_DISABLE_STALL_NOTIFICATION)
class WriteStallListener : public EventListener {
 public:
  WriteStallListener() : condition_(WriteStallCondition::kNormal) {}
  void OnStallConditionsChanged(const WriteStallInfo& info) override {
    MutexLock l(&mutex_);
    condition_ = info.condition.cur;
  }
  bool CheckCondition(WriteStallCondition expected) {
    MutexLock l(&mutex_);
    return expected == condition_;
  }
 private:
  port::Mutex   mutex_;
  WriteStallCondition condition_;
};

TEST_F(DBTest, SoftLimit) {
  Options options = CurrentOptions();
  options.env = env_;
  options.write_buffer_size = 100000;  // Small write buffer
  options.max_write_buffer_number = 256;
  options.level0_file_num_compaction_trigger = 1;
  options.level0_slowdown_writes_trigger = 3;
  options.level0_stop_writes_trigger = 999999;
  options.delayed_write_rate = 20000;  // About 200KB/s limited rate
  options.soft_pending_compaction_bytes_limit = 160000;
  options.target_file_size_base = 99999999;  // All into one file
  options.max_bytes_for_level_base = 50000;
  options.max_bytes_for_level_multiplier = 10;
  options.max_background_compactions = 1;
  options.compression = kNoCompression;
  WriteStallListener* listener = new WriteStallListener();
  options.listeners.emplace_back(listener);

  // FlushMemtable with opt.wait=true does not wait for
  // `OnStallConditionsChanged` being called. The event listener is triggered
  // on `JobContext::Clean`, which happens after flush result is installed.
  // We use sync point to create a custom WaitForFlush that waits for
  // context cleanup.
  port::Mutex flush_mutex;
  port::CondVar flush_cv(&flush_mutex);
  bool flush_finished = false;
  auto InstallFlushCallback = [&]() {
    {
      MutexLock l(&flush_mutex);
      flush_finished = false;
    }
    SyncPoint::GetInstance()->SetCallBack(
        "DBImpl::BackgroundCallFlush:ContextCleanedUp", [&](void*) {
          {
            MutexLock l(&flush_mutex);
            flush_finished = true;
          }
          flush_cv.SignalAll();
        });
  };
  auto WaitForFlush = [&]() {
    {
      MutexLock l(&flush_mutex);
      while (!flush_finished) {
        flush_cv.Wait();
      }
    }
    SyncPoint::GetInstance()->ClearCallBack(
        "DBImpl::BackgroundCallFlush:ContextCleanedUp");
  };

  ROCKSDB_NAMESPACE::SyncPoint::GetInstance()->EnableProcessing();

  Reopen(options);

  // Generating 360KB in Level 3
  for (int i = 0; i < 72; i++) {
    Put(Key(i), std::string(5000, 'x'));
    if (i % 10 == 0) {
      dbfull()->TEST_FlushMemTable(true, true);
    }
  }
  dbfull()->TEST_WaitForCompact();
  MoveFilesToLevel(3);

  // Generating 360KB in Level 2
  for (int i = 0; i < 72; i++) {
    Put(Key(i), std::string(5000, 'x'));
    if (i % 10 == 0) {
      dbfull()->TEST_FlushMemTable(true, true);
    }
  }
  dbfull()->TEST_WaitForCompact();
  MoveFilesToLevel(2);

  Put(Key(0), "");

  test::SleepingBackgroundTask sleeping_task_low;
  // Block compactions
  env_->Schedule(&test::SleepingBackgroundTask::DoSleepTask, &sleeping_task_low,
                 Env::Priority::LOW);
  sleeping_task_low.WaitUntilSleeping();

  // Create 3 L0 files, making score of L0 to be 3.
  for (int i = 0; i < 3; i++) {
    Put(Key(i), std::string(5000, 'x'));
    Put(Key(100 - i), std::string(5000, 'x'));
    // Flush the file. File size is around 30KB.
    InstallFlushCallback();
    dbfull()->TEST_FlushMemTable(true, true);
    WaitForFlush();
  }
  ASSERT_TRUE(dbfull()->TEST_write_controler().NeedsDelay());
  ASSERT_TRUE(listener->CheckCondition(WriteStallCondition::kDelayed));

  sleeping_task_low.WakeUp();
  sleeping_task_low.WaitUntilDone();
  sleeping_task_low.Reset();
  dbfull()->TEST_WaitForCompact();

  // Now there is one L1 file but doesn't trigger soft_rate_limit
  // The L1 file size is around 30KB.
  ASSERT_EQ(NumTableFilesAtLevel(1), 1);
  ASSERT_TRUE(!dbfull()->TEST_write_controler().NeedsDelay());
  ASSERT_TRUE(listener->CheckCondition(WriteStallCondition::kNormal));

  // Only allow one compactin going through.
  ROCKSDB_NAMESPACE::SyncPoint::GetInstance()->SetCallBack(
      "BackgroundCallCompaction:0", [&](void* /*arg*/) {
        // Schedule a sleeping task.
        sleeping_task_low.Reset();
        env_->Schedule(&test::SleepingBackgroundTask::DoSleepTask,
                       &sleeping_task_low, Env::Priority::LOW);
      });

  env_->Schedule(&test::SleepingBackgroundTask::DoSleepTask, &sleeping_task_low,
                 Env::Priority::LOW);
  sleeping_task_low.WaitUntilSleeping();
  // Create 3 L0 files, making score of L0 to be 3
  for (int i = 0; i < 3; i++) {
    Put(Key(10 + i), std::string(5000, 'x'));
    Put(Key(90 - i), std::string(5000, 'x'));
    // Flush the file. File size is around 30KB.
    InstallFlushCallback();
    dbfull()->TEST_FlushMemTable(true, true);
    WaitForFlush();
  }

  // Wake up sleep task to enable compaction to run and waits
  // for it to go to sleep state again to make sure one compaction
  // goes through.
  sleeping_task_low.WakeUp();
  sleeping_task_low.WaitUntilSleeping();

  // Now there is one L1 file (around 60KB) which exceeds 50KB base by 10KB
  // Given level multiplier 10, estimated pending compaction is around 100KB
  // doesn't trigger soft_pending_compaction_bytes_limit
  ASSERT_EQ(NumTableFilesAtLevel(1), 1);
  ASSERT_TRUE(!dbfull()->TEST_write_controler().NeedsDelay());
  ASSERT_TRUE(listener->CheckCondition(WriteStallCondition::kNormal));

  // Create 3 L0 files, making score of L0 to be 3, higher than L0.
  for (int i = 0; i < 3; i++) {
    Put(Key(20 + i), std::string(5000, 'x'));
    Put(Key(80 - i), std::string(5000, 'x'));
    // Flush the file. File size is around 30KB.
    InstallFlushCallback();
    dbfull()->TEST_FlushMemTable(true, true);
    WaitForFlush();
  }
  // Wake up sleep task to enable compaction to run and waits
  // for it to go to sleep state again to make sure one compaction
  // goes through.
  sleeping_task_low.WakeUp();
  sleeping_task_low.WaitUntilSleeping();

  // Now there is one L1 file (around 90KB) which exceeds 50KB base by 40KB
  // L2 size is 360KB, so the estimated level fanout 4, estimated pending
  // compaction is around 200KB
  // triggerring soft_pending_compaction_bytes_limit
  ASSERT_EQ(NumTableFilesAtLevel(1), 1);
  ASSERT_TRUE(dbfull()->TEST_write_controler().NeedsDelay());
  ASSERT_TRUE(listener->CheckCondition(WriteStallCondition::kDelayed));

  sleeping_task_low.WakeUp();
  sleeping_task_low.WaitUntilSleeping();

  ASSERT_TRUE(!dbfull()->TEST_write_controler().NeedsDelay());
  ASSERT_TRUE(listener->CheckCondition(WriteStallCondition::kNormal));

  // shrink level base so L2 will hit soft limit easier.
  ASSERT_OK(dbfull()->SetOptions({
      {"max_bytes_for_level_base", "5000"},
  }));

  Put("", "");
  Flush();
  ASSERT_TRUE(dbfull()->TEST_write_controler().NeedsDelay());
  ASSERT_TRUE(listener->CheckCondition(WriteStallCondition::kDelayed));

  sleeping_task_low.WaitUntilSleeping();
  ROCKSDB_NAMESPACE::SyncPoint::GetInstance()->DisableProcessing();
  sleeping_task_low.WakeUp();
  sleeping_task_low.WaitUntilDone();
}

TEST_F(DBTest, LastWriteBufferDelay) {
  Options options = CurrentOptions();
  options.env = env_;
  options.write_buffer_size = 100000;
  options.max_write_buffer_number = 4;
  options.delayed_write_rate = 20000;
  options.compression = kNoCompression;
  options.disable_auto_compactions = true;
  int kNumKeysPerMemtable = 3;
  options.memtable_factory.reset(
      new SpecialSkipListFactory(kNumKeysPerMemtable));

  Reopen(options);
  test::SleepingBackgroundTask sleeping_task;
  // Block flushes
  env_->Schedule(&test::SleepingBackgroundTask::DoSleepTask, &sleeping_task,
                 Env::Priority::HIGH);
  sleeping_task.WaitUntilSleeping();

  // Create 3 L0 files, making score of L0 to be 3.
  for (int i = 0; i < 3; i++) {
    // Fill one mem table
    for (int j = 0; j < kNumKeysPerMemtable; j++) {
      Put(Key(j), "");
    }
    ASSERT_TRUE(!dbfull()->TEST_write_controler().NeedsDelay());
  }
  // Inserting a new entry would create a new mem table, triggering slow down.
  Put(Key(0), "");
  ASSERT_TRUE(dbfull()->TEST_write_controler().NeedsDelay());

  sleeping_task.WakeUp();
  sleeping_task.WaitUntilDone();
}
#endif  // !defined(ROCKSDB_LITE) && !defined(ROCKSDB_DISABLE_STALL_NOTIFICATION)

TEST_F(DBTest, FailWhenCompressionNotSupportedTest) {
  CompressionType compressions[] = {kZlibCompression, kBZip2Compression,
                                    kLZ4Compression, kLZ4HCCompression,
                                    kXpressCompression};
  for (auto comp : compressions) {
    if (!CompressionTypeSupported(comp)) {
      // not supported, we should fail the Open()
      Options options = CurrentOptions();
      options.compression = comp;
      ASSERT_TRUE(!TryReopen(options).ok());
      // Try if CreateColumnFamily also fails
      options.compression = kNoCompression;
      ASSERT_OK(TryReopen(options));
      ColumnFamilyOptions cf_options(options);
      cf_options.compression = comp;
      ColumnFamilyHandle* handle;
      ASSERT_TRUE(!db_->CreateColumnFamily(cf_options, "name", &handle).ok());
    }
  }
}

TEST_F(DBTest, CreateColumnFamilyShouldFailOnIncompatibleOptions) {
  Options options = CurrentOptions();
  options.max_open_files = 100;
  Reopen(options);

  ColumnFamilyOptions cf_options(options);
  // ttl is now supported when max_open_files is -1.
  cf_options.ttl = 3600;
  ColumnFamilyHandle* handle;
  ASSERT_OK(db_->CreateColumnFamily(cf_options, "pikachu", &handle));
  delete handle;
}

#ifndef ROCKSDB_LITE
TEST_F(DBTest, RowCache) {
  Options options = CurrentOptions();
  options.statistics = ROCKSDB_NAMESPACE::CreateDBStatistics();
  options.row_cache = NewLRUCache(8192);
  DestroyAndReopen(options);

  ASSERT_OK(Put("foo", "bar"));
  ASSERT_OK(Flush());

  ASSERT_EQ(TestGetTickerCount(options, ROW_CACHE_HIT), 0);
  ASSERT_EQ(TestGetTickerCount(options, ROW_CACHE_MISS), 0);
  ASSERT_EQ(Get("foo"), "bar");
  ASSERT_EQ(TestGetTickerCount(options, ROW_CACHE_HIT), 0);
  ASSERT_EQ(TestGetTickerCount(options, ROW_CACHE_MISS), 1);
  ASSERT_EQ(Get("foo"), "bar");
  ASSERT_EQ(TestGetTickerCount(options, ROW_CACHE_HIT), 1);
  ASSERT_EQ(TestGetTickerCount(options, ROW_CACHE_MISS), 1);
}

TEST_F(DBTest, PinnableSliceAndRowCache) {
  Options options = CurrentOptions();
  options.statistics = ROCKSDB_NAMESPACE::CreateDBStatistics();
  options.row_cache = NewLRUCache(8192);
  DestroyAndReopen(options);

  ASSERT_OK(Put("foo", "bar"));
  ASSERT_OK(Flush());

  ASSERT_EQ(Get("foo"), "bar");
  ASSERT_EQ(
      reinterpret_cast<LRUCache*>(options.row_cache.get())->TEST_GetLRUSize(),
      1);

  {
    PinnableSlice pin_slice;
    ASSERT_EQ(Get("foo", &pin_slice), Status::OK());
    ASSERT_EQ(pin_slice.ToString(), "bar");
    // Entry is already in cache, lookup will remove the element from lru
    ASSERT_EQ(
        reinterpret_cast<LRUCache*>(options.row_cache.get())->TEST_GetLRUSize(),
        0);
  }
  // After PinnableSlice destruction element is added back in LRU
  ASSERT_EQ(
      reinterpret_cast<LRUCache*>(options.row_cache.get())->TEST_GetLRUSize(),
      1);
}

#endif  // ROCKSDB_LITE

TEST_F(DBTest, DeletingOldWalAfterDrop) {
  ROCKSDB_NAMESPACE::SyncPoint::GetInstance()->LoadDependency(
      {{"Test:AllowFlushes", "DBImpl::BGWorkFlush"},
       {"DBImpl::BGWorkFlush:done", "Test:WaitForFlush"}});
  ROCKSDB_NAMESPACE::SyncPoint::GetInstance()->ClearTrace();

  ROCKSDB_NAMESPACE::SyncPoint::GetInstance()->DisableProcessing();
  Options options = CurrentOptions();
  options.max_total_wal_size = 8192;
  options.compression = kNoCompression;
  options.write_buffer_size = 1 << 20;
  options.level0_file_num_compaction_trigger = (1 << 30);
  options.level0_slowdown_writes_trigger = (1 << 30);
  options.level0_stop_writes_trigger = (1 << 30);
  options.disable_auto_compactions = true;
  DestroyAndReopen(options);
  ROCKSDB_NAMESPACE::SyncPoint::GetInstance()->EnableProcessing();

  CreateColumnFamilies({"cf1", "cf2"}, options);
  ASSERT_OK(Put(0, "key1", DummyString(8192)));
  ASSERT_OK(Put(0, "key2", DummyString(8192)));
  // the oldest wal should now be getting_flushed
  ASSERT_OK(db_->DropColumnFamily(handles_[0]));
  // all flushes should now do nothing because their CF is dropped
  TEST_SYNC_POINT("Test:AllowFlushes");
  TEST_SYNC_POINT("Test:WaitForFlush");
  uint64_t lognum1 = dbfull()->TEST_LogfileNumber();
  ASSERT_OK(Put(1, "key3", DummyString(8192)));
  ASSERT_OK(Put(1, "key4", DummyString(8192)));
  // new wal should have been created
  uint64_t lognum2 = dbfull()->TEST_LogfileNumber();
  EXPECT_GT(lognum2, lognum1);
}

TEST_F(DBTest, UnsupportedManualSync) {
  DestroyAndReopen(CurrentOptions());
  env_->is_wal_sync_thread_safe_.store(false);
  Status s = db_->SyncWAL();
  ASSERT_TRUE(s.IsNotSupported());
}

INSTANTIATE_TEST_CASE_P(DBTestWithParam, DBTestWithParam,
                        ::testing::Combine(::testing::Values(1, 4),
                                           ::testing::Bool()));

TEST_F(DBTest, PauseBackgroundWorkTest) {
  Options options = CurrentOptions();
  options.write_buffer_size = 100000;  // Small write buffer
  Reopen(options);

  std::vector<port::Thread> threads;
  std::atomic<bool> done(false);
  db_->PauseBackgroundWork();
  threads.emplace_back([&]() {
    Random rnd(301);
    for (int i = 0; i < 10000; ++i) {
      Put(rnd.RandomString(10), rnd.RandomString(10));
    }
    done.store(true);
  });
  env_->SleepForMicroseconds(200000);
  // make sure the thread is not done
  ASSERT_FALSE(done.load());
  db_->ContinueBackgroundWork();
  for (auto& t : threads) {
    t.join();
  }
  // now it's done
  ASSERT_TRUE(done.load());
}

// Keep spawning short-living threads that create an iterator and quit.
// Meanwhile in another thread keep flushing memtables.
// This used to cause a deadlock.
TEST_F(DBTest, ThreadLocalPtrDeadlock) {
  std::atomic<int> flushes_done{0};
  std::atomic<int> threads_destroyed{0};
  auto done = [&] {
    return flushes_done.load() > 10;
  };

  port::Thread flushing_thread([&] {
    for (int i = 0; !done(); ++i) {
      ASSERT_OK(db_->Put(WriteOptions(), Slice("hi"),
                         Slice(std::to_string(i).c_str())));
      ASSERT_OK(db_->Flush(FlushOptions()));
      int cnt = ++flushes_done;
      fprintf(stderr, "Flushed %d times\n", cnt);
    }
  });

  std::vector<port::Thread> thread_spawning_threads(10);
  for (auto& t: thread_spawning_threads) {
    t = port::Thread([&] {
      while (!done()) {
        {
          port::Thread tmp_thread([&] {
            auto it = db_->NewIterator(ReadOptions());
            delete it;
          });
          tmp_thread.join();
        }
        ++threads_destroyed;
      }
    });
  }

  for (auto& t: thread_spawning_threads) {
    t.join();
  }
  flushing_thread.join();
  fprintf(stderr, "Done. Flushed %d times, destroyed %d threads\n",
          flushes_done.load(), threads_destroyed.load());
}

TEST_F(DBTest, LargeBlockSizeTest) {
  Options options = CurrentOptions();
  CreateAndReopenWithCF({"pikachu"}, options);
  ASSERT_OK(Put(0, "foo", "bar"));
  BlockBasedTableOptions table_options;
  table_options.block_size = 8LL * 1024 * 1024 * 1024LL;
  options.table_factory.reset(NewBlockBasedTableFactory(table_options));
  ASSERT_NOK(TryReopenWithColumnFamilies({"default", "pikachu"}, options));
}

#ifndef ROCKSDB_LITE

TEST_F(DBTest, CreationTimeOfOldestFile) {
  const int kNumKeysPerFile = 32;
  const int kNumLevelFiles = 2;
  const int kValueSize = 100;

  Options options = CurrentOptions();
  options.max_open_files = -1;
  env_->SetMockSleep();
  options.env = env_;

  // NOTE: Presumed unnecessary and removed: resetting mock time in env

  DestroyAndReopen(options);

  bool set_file_creation_time_to_zero = true;
  int idx = 0;

  int64_t time_1 = 0;
  env_->GetCurrentTime(&time_1);
  const uint64_t uint_time_1 = static_cast<uint64_t>(time_1);

  // Add 50 hours
  env_->MockSleepForSeconds(50 * 60 * 60);

  int64_t time_2 = 0;
  env_->GetCurrentTime(&time_2);
  const uint64_t uint_time_2 = static_cast<uint64_t>(time_2);

  ROCKSDB_NAMESPACE::SyncPoint::GetInstance()->SetCallBack(
      "PropertyBlockBuilder::AddTableProperty:Start", [&](void* arg) {
        TableProperties* props = reinterpret_cast<TableProperties*>(arg);
        if (set_file_creation_time_to_zero) {
          if (idx == 0) {
            props->file_creation_time = 0;
            idx++;
          } else if (idx == 1) {
            props->file_creation_time = uint_time_1;
            idx = 0;
          }
        } else {
          if (idx == 0) {
            props->file_creation_time = uint_time_1;
            idx++;
          } else if (idx == 1) {
            props->file_creation_time = uint_time_2;
          }
        }
      });
  // Set file creation time in manifest all to 0.
  ROCKSDB_NAMESPACE::SyncPoint::GetInstance()->SetCallBack(
      "FileMetaData::FileMetaData", [&](void* arg) {
        FileMetaData* meta = static_cast<FileMetaData*>(arg);
        meta->file_creation_time = 0;
      });
  ROCKSDB_NAMESPACE::SyncPoint::GetInstance()->EnableProcessing();

  Random rnd(301);
  for (int i = 0; i < kNumLevelFiles; ++i) {
    for (int j = 0; j < kNumKeysPerFile; ++j) {
      ASSERT_OK(
          Put(Key(i * kNumKeysPerFile + j), rnd.RandomString(kValueSize)));
    }
    Flush();
  }

  // At this point there should be 2 files, one with file_creation_time = 0 and
  // the other non-zero. GetCreationTimeOfOldestFile API should return 0.
  uint64_t creation_time;
  Status s1 = dbfull()->GetCreationTimeOfOldestFile(&creation_time);
  ASSERT_EQ(0, creation_time);
  ASSERT_EQ(s1, Status::OK());

  // Testing with non-zero file creation time.
  set_file_creation_time_to_zero = false;
  options = CurrentOptions();
  options.max_open_files = -1;
  options.env = env_;

  // NOTE: Presumed unnecessary and removed: resetting mock time in env

  DestroyAndReopen(options);

  for (int i = 0; i < kNumLevelFiles; ++i) {
    for (int j = 0; j < kNumKeysPerFile; ++j) {
      ASSERT_OK(
          Put(Key(i * kNumKeysPerFile + j), rnd.RandomString(kValueSize)));
    }
    Flush();
  }

  // At this point there should be 2 files with non-zero file creation time.
  // GetCreationTimeOfOldestFile API should return non-zero value.
  uint64_t ctime;
  Status s2 = dbfull()->GetCreationTimeOfOldestFile(&ctime);
  ASSERT_EQ(uint_time_1, ctime);
  ASSERT_EQ(s2, Status::OK());

  // Testing with max_open_files != -1
  options = CurrentOptions();
  options.max_open_files = 10;
  DestroyAndReopen(options);
  Status s3 = dbfull()->GetCreationTimeOfOldestFile(&ctime);
  ASSERT_EQ(s3, Status::NotSupported());

  ROCKSDB_NAMESPACE::SyncPoint::GetInstance()->DisableProcessing();
}

TEST_F(DBTest, MemoryUsageWithMaxWriteBufferSizeToMaintain) {
  Options options = CurrentOptions();
  options.max_write_buffer_size_to_maintain = 10000;
  options.write_buffer_size = 160000;
  Reopen(options);
  Random rnd(301);
  bool memory_limit_exceeded = false;
  uint64_t size_all_mem_table = 0;
  uint64_t cur_active_mem = 0;
  for (int i = 0; i < 1000; i++) {
    std::string value = rnd.RandomString(1000);
    ASSERT_OK(Put("keykey_" + std::to_string(i), value));

    dbfull()->TEST_WaitForFlushMemTable();

    ASSERT_TRUE(db_->GetIntProperty(db_->DefaultColumnFamily(),
                                    DB::Properties::kSizeAllMemTables,
                                    &size_all_mem_table));
    ASSERT_TRUE(db_->GetIntProperty(db_->DefaultColumnFamily(),
                                    DB::Properties::kCurSizeActiveMemTable,
                                    &cur_active_mem));

    // Errors out if memory usage keeps on increasing beyond the limit.
    // Once memory limit exceeds,  memory_limit_exceeded  is set and if
    // size_all_mem_table doesn't drop out in the next write then it errors out
    // (not expected behaviour). If memory usage drops then
    // memory_limit_exceeded is set to false.
    if ((size_all_mem_table > cur_active_mem) &&
        (cur_active_mem >=
         static_cast<uint64_t>(options.max_write_buffer_size_to_maintain)) &&
        (size_all_mem_table > options.max_write_buffer_size_to_maintain +
                                  options.write_buffer_size)) {
      ASSERT_FALSE(memory_limit_exceeded);
      memory_limit_exceeded = true;
    } else {
      memory_limit_exceeded = false;
    }
  }
}

#endif

}  // namespace ROCKSDB_NAMESPACE

#ifdef ROCKSDB_UNITTESTS_WITH_CUSTOM_OBJECTS_FROM_STATIC_LIBS
extern "C" {
void RegisterCustomObjects(int argc, char** argv);
}
#else
void RegisterCustomObjects(int /*argc*/, char** /*argv*/) {}
#endif  // !ROCKSDB_UNITTESTS_WITH_CUSTOM_OBJECTS_FROM_STATIC_LIBS

int main(int argc, char** argv) {
  ROCKSDB_NAMESPACE::port::InstallStackTraceHandler();
  ::testing::InitGoogleTest(&argc, argv);
  RegisterCustomObjects(argc, argv);
  return RUN_ALL_TESTS();
}<|MERGE_RESOLUTION|>--- conflicted
+++ resolved
@@ -1425,13 +1425,9 @@
     keys[i * 3 + 1] = i * 5 + 1;
     keys[i * 3 + 2] = i * 5 + 2;
   }
-<<<<<<< HEAD
-  RandomShuffle(std::begin(keys), std::end(keys));
-=======
   // MemTable entry counting is estimated and can vary greatly depending on
   // layout. Thus, using deterministic seed for test stability.
   RandomShuffle(std::begin(keys), std::end(keys), rnd.Next());
->>>>>>> ed431616
 
   for (int i = 0; i < N * 3; i++) {
     ASSERT_OK(Put(Key(keys[i] + 1000), rnd.RandomString(1024)));
@@ -1516,11 +1512,7 @@
   const int N = 64000;
   Random rnd(301);
   for (int i = 0; i < N; i++) {
-<<<<<<< HEAD
-    ASSERT_OK(Put(Key(i), RandomString(&rnd, 24)));
-=======
     ASSERT_OK(Put(Key(i), rnd.RandomString(24)));
->>>>>>> ed431616
   }
   // Flush everything to files
   Flush();
@@ -1529,11 +1521,7 @@
 
   // Write more keys
   for (int i = N; i < (N + N / 4); i++) {
-<<<<<<< HEAD
-    ASSERT_OK(Put(Key(i), RandomString(&rnd, 24)));
-=======
     ASSERT_OK(Put(Key(i), rnd.RandomString(24)));
->>>>>>> ed431616
   }
   // Flush everything to files again
   Flush();
@@ -2365,11 +2353,6 @@
   ColumnFamilyData* const cfd = versions->GetColumnFamilySet()->GetDefault();
   assert(cfd);
 
-<<<<<<< HEAD
-  // Add a live blob file.
-  VersionEdit edit;
-
-=======
   Version* const version = cfd->current();
   assert(version);
 
@@ -2377,24 +2360,12 @@
   assert(storage_info);
 
   // Add a live blob file.
->>>>>>> ed431616
   constexpr uint64_t blob_file_number = 234;
   constexpr uint64_t total_blob_count = 555;
   constexpr uint64_t total_blob_bytes = 66666;
   constexpr char checksum_method[] = "CRC32";
   constexpr char checksum_value[] = "3d87ff57";
 
-<<<<<<< HEAD
-  edit.AddBlobFile(blob_file_number, total_blob_count, total_blob_bytes,
-                   checksum_method, checksum_value);
-
-  dbfull()->TEST_LockMutex();
-  Status s = versions->LogAndApply(cfd, *cfd->GetLatestMutableCFOptions(),
-                                   &edit, dbfull()->mutex());
-  dbfull()->TEST_UnlockMutex();
-
-  ASSERT_OK(s);
-=======
   auto shared_meta = SharedBlobFileMetaData::Create(
       blob_file_number, total_blob_count, total_blob_bytes, checksum_method,
       checksum_value);
@@ -2407,7 +2378,6 @@
                                        garbage_blob_count, garbage_blob_bytes);
 
   storage_info->AddBlobFile(std::move(meta));
->>>>>>> ed431616
 
   // Make sure it appears in the results returned by GetLiveFiles.
   uint64_t manifest_size = 0;
