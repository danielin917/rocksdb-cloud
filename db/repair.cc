--- conflicted
+++ resolved
@@ -445,20 +445,12 @@
           dbname_, /* versions */ nullptr, env_, &fs, *cfd->ioptions(),
           *cfd->GetLatestMutableCFOptions(), env_options_, table_cache_.get(),
           iter.get(), std::move(range_del_iters), &meta,
-<<<<<<< HEAD
-          cfd->internal_comparator(), cfd->int_tbl_prop_collector_factories(),
-          cfd->GetID(), cfd->GetName(), {}, kMaxSequenceNumber,
-          snapshot_checker, kNoCompression, 0 /* sample_for_compression */,
-          CompressionOptions(), false, nullptr /* internal_stats */,
-          TableFileCreationReason::kRecovery, &io_s, nullptr /* event_logger */,
-=======
           nullptr /* blob_file_additions */, cfd->internal_comparator(),
           cfd->int_tbl_prop_collector_factories(), cfd->GetID(), cfd->GetName(),
           {}, kMaxSequenceNumber, snapshot_checker, kNoCompression,
           0 /* sample_for_compression */, CompressionOptions(), false,
           nullptr /* internal_stats */, TableFileCreationReason::kRecovery,
           &io_s, nullptr /*IOTracer*/, nullptr /* event_logger */,
->>>>>>> ed431616
           0 /* job_id */, Env::IO_HIGH, nullptr /* table_properties */,
           -1 /* level */, current_time, 0 /* oldest_key_time */, write_hint,
           0 /* file_creation_time */, "DB Repairer" /* db_id */,
@@ -710,10 +702,6 @@
 
 Status RepairDB(const std::string& dbname, const Options& options) {
   Options opts(options);
-<<<<<<< HEAD
-
-=======
->>>>>>> ed431616
   DBOptions db_options(opts);
   ColumnFamilyOptions cf_options(opts);
 
