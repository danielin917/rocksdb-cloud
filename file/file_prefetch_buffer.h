//  Copyright (c) 2011-present, Facebook, Inc.  All rights reserved.
//  This source code is licensed under both the GPLv2 (found in the
//  COPYING file in the root directory) and Apache 2.0 License
//  (found in the LICENSE.Apache file in the root directory).
//
// Copyright (c) 2011 The LevelDB Authors. All rights reserved.
// Use of this source code is governed by a BSD-style license that can be
// found in the LICENSE file. See the AUTHORS file for names of contributors.

#pragma once
#include <algorithm>
#include <atomic>
#include <sstream>
#include <string>

#include "file/readahead_file_info.h"
#include "monitoring/statistics.h"
#include "port/port.h"
#include "rocksdb/env.h"
#include "rocksdb/file_system.h"
#include "rocksdb/options.h"
#include "util/aligned_buffer.h"

namespace ROCKSDB_NAMESPACE {

#define DEAFULT_DECREMENT 8 * 1024

struct IOOptions;
class RandomAccessFileReader;

struct BufferInfo {
  AlignedBuffer buffer_;
  uint64_t offset_ = 0;
};

// FilePrefetchBuffer is a smart buffer to store and read data from a file.
class FilePrefetchBuffer {
 public:
  static const int kMinNumFileReadsToStartAutoReadahead = 2;

  // Constructor.
  //
  // All arguments are optional.
  // readahead_size     : the initial readahead size.
  // max_readahead_size : the maximum readahead size.
  //   If max_readahead_size > readahead_size, the readahead size will be
  //   doubled on every IO until max_readahead_size is hit.
  //   Typically this is set as a multiple of readahead_size.
  //   max_readahead_size should be greater than equal to readahead_size.
  // enable : controls whether reading from the buffer is enabled.
  //   If false, TryReadFromCache() always return false, and we only take stats
  //   for the minimum offset if track_min_offset = true.
  // track_min_offset : Track the minimum offset ever read and collect stats on
  //   it. Used for adaptable readahead of the file footer/metadata.
  // implicit_auto_readahead : Readahead is enabled implicitly by rocksdb after
  //   doing sequential scans for two times.
  // async_io : When async_io is enabled, if it's implicit_auto_readahead, it
  //   prefetches data asynchronously in second buffer while curr_ is being
  //   consumed.
  //
  // Automatic readhead is enabled for a file if readahead_size
  // and max_readahead_size are passed in.
  // A user can construct a FilePrefetchBuffer without any arguments, but use
  // `Prefetch` to load data into the buffer.
  FilePrefetchBuffer(size_t readahead_size = 0, size_t max_readahead_size = 0,
                     bool enable = true, bool track_min_offset = false,
                     bool implicit_auto_readahead = false,
<<<<<<< HEAD
                     bool async_io = false, FileSystem* fs = nullptr)
=======
                     bool async_io = false, FileSystem* fs = nullptr,
                     SystemClock* clock = nullptr, Statistics* stats = nullptr)
>>>>>>> 8e0f4952
      : curr_(0),
        readahead_size_(readahead_size),
        initial_auto_readahead_size_(readahead_size),
        max_readahead_size_(max_readahead_size),
        min_offset_read_(std::numeric_limits<size_t>::max()),
        enable_(enable),
        track_min_offset_(track_min_offset),
        implicit_auto_readahead_(implicit_auto_readahead),
        prev_offset_(0),
        prev_len_(0),
        num_file_reads_(kMinNumFileReadsToStartAutoReadahead + 1),
        io_handle_(nullptr),
        del_fn_(nullptr),
        async_read_in_progress_(false),
        async_io_(async_io),
<<<<<<< HEAD
        fs_(fs) {
=======
        fs_(fs),
        clock_(clock),
        stats_(stats) {
>>>>>>> 8e0f4952
    // If async_io_ is enabled, data is asynchronously filled in second buffer
    // while curr_ is being consumed. If data is overlapping in two buffers,
    // data is copied to third buffer to return continuous buffer.
    bufs_.resize(3);
    (void)async_io_;
  }

  ~FilePrefetchBuffer() {
    // Abort any pending async read request before destroying the class object.
    if (async_read_in_progress_ && fs_ != nullptr) {
      std::vector<void*> handles;
      handles.emplace_back(io_handle_);
      Status s = fs_->AbortIO(handles);
      assert(s.ok());
    }

    // Prefetch buffer bytes discarded.
    uint64_t bytes_discarded = 0;
    if (bufs_[curr_].buffer_.CurrentSize() != 0) {
      bytes_discarded = bufs_[curr_].buffer_.CurrentSize();
    }
    if (bufs_[curr_ ^ 1].buffer_.CurrentSize() != 0) {
      bytes_discarded += bufs_[curr_ ^ 1].buffer_.CurrentSize();
    }
    RecordInHistogram(stats_, PREFETCHED_BYTES_DISCARDED, bytes_discarded);

    // Release io_handle_.
    if (io_handle_ != nullptr && del_fn_ != nullptr) {
      del_fn_(io_handle_);
      io_handle_ = nullptr;
      del_fn_ = nullptr;
    }
  }

  ~FilePrefetchBuffer() {
    // Wait for any pending async job before destroying the class object.
    if (async_read_in_progress_ && fs_ != nullptr) {
      std::vector<void*> handles;
      handles.emplace_back(io_handle_);
      fs_->Poll(handles, 1).PermitUncheckedError();
    }
    // Release io_handle_.
    if (io_handle_ != nullptr && del_fn_ != nullptr) {
      del_fn_(io_handle_);
      io_handle_ = nullptr;
      del_fn_ = nullptr;
    }
  }

  // Load data into the buffer from a file.
  // reader                : the file reader.
  // offset                : the file offset to start reading from.
  // n                     : the number of bytes to read.
  // rate_limiter_priority : rate limiting priority, or `Env::IO_TOTAL` to
  //                         bypass.
  // is_async_read         : if the data should be prefetched by calling read
  //                         asynchronously. It should be set true when called
  //                         from TryReadFromCache.
  Status Prefetch(const IOOptions& opts, RandomAccessFileReader* reader,
                  uint64_t offset, size_t n,
                  Env::IOPriority rate_limiter_priority);

  // Request for reading the data from a file asynchronously.
  // If data already exists in the buffer, result will be updated.
  // reader                : the file reader.
  // offset                : the file offset to start reading from.
  // n                     : the number of bytes to read.
  // rate_limiter_priority : rate limiting priority, or `Env::IO_TOTAL` to
  //                         bypass.
  // result                : if data already exists in the buffer, result will
  //                         be updated with the data.
  //
  // If data already exist in the buffer, it will return Status::OK, otherwise
  // it will send asynchronous request and return Status::TryAgain.
  Status PrefetchAsync(const IOOptions& opts, RandomAccessFileReader* reader,
<<<<<<< HEAD
                       uint64_t offset, size_t length, size_t readahead_size,
                       Env::IOPriority rate_limiter_priority,
                       bool& copy_to_third_buffer);
=======
                       uint64_t offset, size_t n,
                       Env::IOPriority rate_limiter_priority, Slice* result);
>>>>>>> 8e0f4952

  // Tries returning the data for a file read from this buffer if that data is
  // in the buffer.
  // It handles tracking the minimum read offset if track_min_offset = true.
  // It also does the exponential readahead when readahead_size is set as part
  // of the constructor.
  //
  // opts                  : the IO options to use.
  // reader                : the file reader.
  // offset                : the file offset.
  // n                     : the number of bytes.
  // result                : output buffer to put the data into.
  // s                     : output status.
  // rate_limiter_priority : rate limiting priority, or `Env::IO_TOTAL` to
  //                         bypass.
  // for_compaction        : true if cache read is done for compaction read.
  bool TryReadFromCache(const IOOptions& opts, RandomAccessFileReader* reader,
                        uint64_t offset, size_t n, Slice* result, Status* s,
                        Env::IOPriority rate_limiter_priority,
                        bool for_compaction = false);

  bool TryReadFromCacheAsync(const IOOptions& opts,
                             RandomAccessFileReader* reader, uint64_t offset,
                             size_t n, Slice* result, Status* status,
<<<<<<< HEAD
                             Env::IOPriority rate_limiter_priority,
                             bool for_compaction /* = false */);
=======
                             Env::IOPriority rate_limiter_priority);
>>>>>>> 8e0f4952

  // The minimum `offset` ever passed to TryReadFromCache(). This will nly be
  // tracked if track_min_offset = true.
  size_t min_offset_read() const { return min_offset_read_; }

  // Called in case of implicit auto prefetching.
  void UpdateReadPattern(const uint64_t& offset, const size_t& len,
                         bool decrease_readaheadsize) {
    if (decrease_readaheadsize) {
      // Since this block was eligible for prefetch but it was found in
      // cache, so check and decrease the readahead_size by 8KB (default)
      // if eligible.
      DecreaseReadAheadIfEligible(offset, len);
    }
    prev_offset_ = offset;
    prev_len_ = len;
  }

  void GetReadaheadState(ReadaheadFileInfo::ReadaheadInfo* readahead_info) {
    readahead_info->readahead_size = readahead_size_;
    readahead_info->num_file_reads = num_file_reads_;
  }

  void DecreaseReadAheadIfEligible(uint64_t offset, size_t size,
                                   size_t value = DEAFULT_DECREMENT) {
    // Decrease the readahead_size if
    // - its enabled internally by RocksDB (implicit_auto_readahead_) and,
    // - readahead_size is greater than 0 and,
    // - this block would have called prefetch API if not found in cache for
    //   which conditions are:
    //   - few/no bytes are in buffer and,
    //   - block is sequential with the previous read and,
    //   - num_file_reads_ + 1 (including this read) >
    //   kMinNumFileReadsToStartAutoReadahead
    if (implicit_auto_readahead_ && readahead_size_ > 0) {
      if ((offset + size >
           bufs_[curr_].offset_ + bufs_[curr_].buffer_.CurrentSize()) &&
          IsBlockSequential(offset) &&
          (num_file_reads_ + 1 > kMinNumFileReadsToStartAutoReadahead)) {
        readahead_size_ =
            std::max(initial_auto_readahead_size_,
                     (readahead_size_ >= value ? readahead_size_ - value : 0));
      }
    }
  }

  // Callback function passed to underlying FS in case of asynchronous reads.
  void PrefetchAsyncCallback(const FSReadRequest& req, void* cb_arg);

 private:
  // Calculates roundoff offset and length to be prefetched based on alignment
  // and data present in buffer_. It also allocates new buffer or refit tail if
  // required.
  void CalculateOffsetAndLen(size_t alignment, uint64_t offset,
                             size_t roundup_len, size_t index, bool refit_tail,
                             uint64_t& chunk_len);

  // It calls Poll API if any there is any pending asynchronous request. It then
  // checks if data is in any buffer. It clears the outdated data and swaps the
  // buffers if required.
  void PollAndUpdateBuffersIfNeeded(uint64_t offset);

  Status PrefetchAsyncInternal(const IOOptions& opts,
                               RandomAccessFileReader* reader, uint64_t offset,
                               size_t length, size_t readahead_size,
                               Env::IOPriority rate_limiter_priority,
                               bool& copy_to_third_buffer);

  Status Read(const IOOptions& opts, RandomAccessFileReader* reader,
              Env::IOPriority rate_limiter_priority, uint64_t read_len,
              uint64_t chunk_len, uint64_t rounddown_start, uint32_t index);

  Status ReadAsync(const IOOptions& opts, RandomAccessFileReader* reader,
                   Env::IOPriority rate_limiter_priority, uint64_t read_len,
                   uint64_t chunk_len, uint64_t rounddown_start,
                   uint32_t index);

  // Copy the data from src to third buffer.
  void CopyDataToBuffer(uint32_t src, uint64_t& offset, size_t& length);

  bool IsBlockSequential(const size_t& offset) {
    return (prev_len_ == 0 || (prev_offset_ + prev_len_ == offset));
  }

  // Called in case of implicit auto prefetching.
  void ResetValues() {
    num_file_reads_ = 1;
    readahead_size_ = initial_auto_readahead_size_;
  }

  bool IsEligibleForPrefetch(uint64_t offset, size_t n) {
    // Prefetch only if this read is sequential otherwise reset readahead_size_
    // to initial value.
    if (!IsBlockSequential(offset)) {
      UpdateReadPattern(offset, n, false /*decrease_readaheadsize*/);
      ResetValues();
      return false;
    }
    num_file_reads_++;
    if (num_file_reads_ <= kMinNumFileReadsToStartAutoReadahead) {
      UpdateReadPattern(offset, n, false /*decrease_readaheadsize*/);
      return false;
    }
    return true;
  }

  std::vector<BufferInfo> bufs_;
  // curr_ represents the index for bufs_ indicating which buffer is being
  // consumed currently.
  uint32_t curr_;
  size_t readahead_size_;
  size_t initial_auto_readahead_size_;
  // FilePrefetchBuffer object won't be created from Iterator flow if
  // max_readahead_size_ = 0.
  size_t max_readahead_size_;
  // The minimum `offset` ever passed to TryReadFromCache().
  size_t min_offset_read_;
  // if false, TryReadFromCache() always return false, and we only take stats
  // for track_min_offset_ if track_min_offset_ = true
  bool enable_;
  // If true, track minimum `offset` ever passed to TryReadFromCache(), which
  // can be fetched from min_offset_read().
  bool track_min_offset_;

  // implicit_auto_readahead is enabled by rocksdb internally after 2
  // sequential IOs.
  bool implicit_auto_readahead_;
  uint64_t prev_offset_;
  size_t prev_len_;
  int64_t num_file_reads_;

  // io_handle_ is allocated and used by underlying file system in case of
  // asynchronous reads.
  void* io_handle_;
  IOHandleDeleter del_fn_;
  bool async_read_in_progress_;
  bool async_io_;
  FileSystem* fs_;
<<<<<<< HEAD
=======
  SystemClock* clock_;
  Statistics* stats_;
>>>>>>> 8e0f4952
};
}  // namespace ROCKSDB_NAMESPACE<|MERGE_RESOLUTION|>--- conflicted
+++ resolved
@@ -65,12 +65,8 @@
   FilePrefetchBuffer(size_t readahead_size = 0, size_t max_readahead_size = 0,
                      bool enable = true, bool track_min_offset = false,
                      bool implicit_auto_readahead = false,
-<<<<<<< HEAD
-                     bool async_io = false, FileSystem* fs = nullptr)
-=======
                      bool async_io = false, FileSystem* fs = nullptr,
                      SystemClock* clock = nullptr, Statistics* stats = nullptr)
->>>>>>> 8e0f4952
       : curr_(0),
         readahead_size_(readahead_size),
         initial_auto_readahead_size_(readahead_size),
@@ -86,13 +82,9 @@
         del_fn_(nullptr),
         async_read_in_progress_(false),
         async_io_(async_io),
-<<<<<<< HEAD
-        fs_(fs) {
-=======
         fs_(fs),
         clock_(clock),
         stats_(stats) {
->>>>>>> 8e0f4952
     // If async_io_ is enabled, data is asynchronously filled in second buffer
     // while curr_ is being consumed. If data is overlapping in two buffers,
     // data is copied to third buffer to return continuous buffer.
@@ -119,21 +111,6 @@
     }
     RecordInHistogram(stats_, PREFETCHED_BYTES_DISCARDED, bytes_discarded);
 
-    // Release io_handle_.
-    if (io_handle_ != nullptr && del_fn_ != nullptr) {
-      del_fn_(io_handle_);
-      io_handle_ = nullptr;
-      del_fn_ = nullptr;
-    }
-  }
-
-  ~FilePrefetchBuffer() {
-    // Wait for any pending async job before destroying the class object.
-    if (async_read_in_progress_ && fs_ != nullptr) {
-      std::vector<void*> handles;
-      handles.emplace_back(io_handle_);
-      fs_->Poll(handles, 1).PermitUncheckedError();
-    }
     // Release io_handle_.
     if (io_handle_ != nullptr && del_fn_ != nullptr) {
       del_fn_(io_handle_);
@@ -168,14 +145,8 @@
   // If data already exist in the buffer, it will return Status::OK, otherwise
   // it will send asynchronous request and return Status::TryAgain.
   Status PrefetchAsync(const IOOptions& opts, RandomAccessFileReader* reader,
-<<<<<<< HEAD
-                       uint64_t offset, size_t length, size_t readahead_size,
-                       Env::IOPriority rate_limiter_priority,
-                       bool& copy_to_third_buffer);
-=======
                        uint64_t offset, size_t n,
                        Env::IOPriority rate_limiter_priority, Slice* result);
->>>>>>> 8e0f4952
 
   // Tries returning the data for a file read from this buffer if that data is
   // in the buffer.
@@ -200,12 +171,7 @@
   bool TryReadFromCacheAsync(const IOOptions& opts,
                              RandomAccessFileReader* reader, uint64_t offset,
                              size_t n, Slice* result, Status* status,
-<<<<<<< HEAD
-                             Env::IOPriority rate_limiter_priority,
-                             bool for_compaction /* = false */);
-=======
                              Env::IOPriority rate_limiter_priority);
->>>>>>> 8e0f4952
 
   // The minimum `offset` ever passed to TryReadFromCache(). This will nly be
   // tracked if track_min_offset = true.
@@ -344,10 +310,7 @@
   bool async_read_in_progress_;
   bool async_io_;
   FileSystem* fs_;
-<<<<<<< HEAD
-=======
   SystemClock* clock_;
   Statistics* stats_;
->>>>>>> 8e0f4952
 };
 }  // namespace ROCKSDB_NAMESPACE