--- conflicted
+++ resolved
@@ -25,11 +25,8 @@
 #include <memory>
 #include <stdint.h>
 #include "rocksdb/slice.h"
-<<<<<<< HEAD
 #include "table/block.h"
-=======
 #include "rocksdb/status.h"
->>>>>>> b1fafcac
 
 namespace rocksdb {
 
@@ -79,11 +76,6 @@
   virtual Status Insert(const Slice& key, void* value, size_t charge,
                         void (*deleter)(const Slice& key, void* value),
                         Handle** handle = nullptr) = 0;
-
-  virtual Handle* InsertBlock(const Slice& key, Block* block,
-                              void (*deleter)(const Slice&, void*)) {
-    return Insert(key, (void*) block, block->usable_size(), deleter);
-  }
 
   // If the cache has no mapping for "key", returns nullptr.
   //
