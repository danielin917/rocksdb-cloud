// Copyright (c) 2011-present, Facebook, Inc.  All rights reserved.
//  This source code is licensed under both the GPLv2 (found in the
//  COPYING file in the root directory) and Apache 2.0 License
//  (found in the LICENSE.Apache file in the root directory).

#pragma once

#include <string>
#include <vector>

#include "rocksdb/options.h"

namespace ROCKSDB_NAMESPACE {
class SystemClock;

struct ImmutableDBOptions {
  static const char* kName() { return "ImmutableDBOptions"; }
  ImmutableDBOptions();
  explicit ImmutableDBOptions(const DBOptions& options);

  void Dump(Logger* log) const;

  bool create_if_missing;
  bool create_missing_column_families;
  bool error_if_exists;
  bool paranoid_checks;
  bool flush_verify_memtable_count;
  bool track_and_verify_wals_in_manifest;
  Env* env;
  std::shared_ptr<RateLimiter> rate_limiter;
  std::shared_ptr<SstFileManager> sst_file_manager;
  std::shared_ptr<Logger> info_log;
  InfoLogLevel info_log_level;
  int max_file_opening_threads;
  std::shared_ptr<Statistics> statistics;
  bool use_fsync;
  std::vector<DbPath> db_paths;
  std::string db_log_dir;
  std::string wal_dir;
  size_t max_log_file_size;
  size_t log_file_time_to_roll;
  size_t keep_log_file_num;
  size_t recycle_log_file_num;
  uint64_t max_manifest_file_size;
  int table_cache_numshardbits;
  uint64_t WAL_ttl_seconds;
  uint64_t WAL_size_limit_MB;
  uint64_t max_write_batch_group_size_bytes;
  size_t manifest_preallocation_size;
  bool allow_mmap_reads;
  bool allow_mmap_writes;
  bool use_direct_reads;
  bool use_direct_io_for_flush_and_compaction;
  bool allow_fallocate;
  bool is_fd_close_on_exec;
  bool advise_random_on_open;
  size_t db_write_buffer_size;
  std::shared_ptr<WriteBufferManager> write_buffer_manager;
  DBOptions::AccessHint access_hint_on_compaction_start;
  bool new_table_reader_for_compaction_inputs;
  size_t random_access_max_buffer_size;
  bool use_adaptive_mutex;
  std::vector<std::shared_ptr<EventListener>> listeners;
  bool enable_thread_tracking;
  bool enable_pipelined_write;
  bool unordered_write;
  bool allow_concurrent_memtable_write;
  bool enable_write_thread_adaptive_yield;
  uint64_t write_thread_max_yield_usec;
  uint64_t write_thread_slow_yield_usec;
  bool skip_stats_update_on_db_open;
  bool skip_checking_sst_file_sizes_on_db_open;
  WALRecoveryMode wal_recovery_mode;
  bool allow_2pc;
  std::shared_ptr<Cache> row_cache;
#ifndef ROCKSDB_LITE
  WalFilter* wal_filter;
#endif  // ROCKSDB_LITE
  bool fail_if_options_file_error;
  bool use_options_file;
  bool dump_malloc_stats;
  bool avoid_flush_during_recovery;
  bool allow_ingest_behind;
  bool preserve_deletes;
  bool two_write_queues;
  bool manual_wal_flush;
  bool atomic_flush;
  bool avoid_unnecessary_blocking_io;
  bool persist_stats_to_disk;
  bool write_dbid_to_manifest;
  size_t log_readahead_size;
  std::shared_ptr<FileChecksumGenFactory> file_checksum_gen_factory;
  bool best_efforts_recovery;
  int max_bgerror_resume_count;
  uint64_t bgerror_resume_retry_interval;
  bool allow_data_in_errors;
<<<<<<< HEAD
  bool disable_manifest_sync;
=======
  std::string db_host_id;
  FileTypeSet checksum_handoff_file_types;
  // Convenience/Helper objects that are not part of the base DBOptions
  std::shared_ptr<FileSystem> fs;
  SystemClock* clock;
  Statistics* stats;
  Logger* logger;
  std::shared_ptr<CompactionService> compaction_service;
>>>>>>> 51b54092
};

struct MutableDBOptions {
  static const char* kName() { return "MutableDBOptions"; }
  MutableDBOptions();
  explicit MutableDBOptions(const MutableDBOptions& options) = default;
  explicit MutableDBOptions(const DBOptions& options);

  void Dump(Logger* log) const;

  int max_background_jobs;
  int base_background_compactions;
  int max_background_compactions;
  uint32_t max_subcompactions;
  bool avoid_flush_during_shutdown;
  size_t writable_file_max_buffer_size;
  uint64_t delayed_write_rate;
  uint64_t max_total_wal_size;
  uint64_t delete_obsolete_files_period_micros;
  unsigned int stats_dump_period_sec;
  unsigned int stats_persist_period_sec;
  size_t stats_history_buffer_size;
  int max_open_files;
  uint64_t bytes_per_sync;
  uint64_t wal_bytes_per_sync;
  bool strict_bytes_per_sync;
  size_t compaction_readahead_size;
  int max_background_flushes;
};

#ifndef ROCKSDB_LITE
Status GetStringFromMutableDBOptions(const ConfigOptions& config_options,
                                     const MutableDBOptions& mutable_opts,
                                     std::string* opt_string);

Status GetMutableDBOptionsFromStrings(
    const MutableDBOptions& base_options,
    const std::unordered_map<std::string, std::string>& options_map,
    MutableDBOptions* new_options);
#endif  // ROCKSDB_LITE

}  // namespace ROCKSDB_NAMESPACE<|MERGE_RESOLUTION|>--- conflicted
+++ resolved
@@ -94,9 +94,7 @@
   int max_bgerror_resume_count;
   uint64_t bgerror_resume_retry_interval;
   bool allow_data_in_errors;
-<<<<<<< HEAD
   bool disable_manifest_sync;
-=======
   std::string db_host_id;
   FileTypeSet checksum_handoff_file_types;
   // Convenience/Helper objects that are not part of the base DBOptions
@@ -105,7 +103,6 @@
   Statistics* stats;
   Logger* logger;
   std::shared_ptr<CompactionService> compaction_service;
->>>>>>> 51b54092
 };
 
 struct MutableDBOptions {
