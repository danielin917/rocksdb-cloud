--- conflicted
+++ resolved
@@ -187,12 +187,7 @@
   // NOTE: for the hash based lookup, if a key prefix doesn't match any key,
   // the iterator will simply be set as "invalid", rather than returning
   // the key that is just pass the target key.
-<<<<<<< HEAD
-  DataBlockIter* NewDataIterator(const Comparator* comparator,
-                                 const Comparator* user_comparator,
-=======
   DataBlockIter* NewDataIterator(const Comparator* raw_ucmp,
->>>>>>> ed431616
                                  SequenceNumber global_seqno,
                                  DataBlockIter* iter = nullptr,
                                  Statistics* stats = nullptr,
@@ -213,12 +208,7 @@
   // first_internal_key. It affects data serialization format, so the same value
   // have_first_key must be used when writing and reading index.
   // It is determined by IndexType property of the table.
-<<<<<<< HEAD
-  IndexBlockIter* NewIndexIterator(const Comparator* comparator,
-                                   const Comparator* user_comparator,
-=======
   IndexBlockIter* NewIndexIterator(const Comparator* raw_ucmp,
->>>>>>> ed431616
                                    SequenceNumber global_seqno,
                                    IndexBlockIter* iter, Statistics* stats,
                                    bool total_order_seek, bool have_first_key,
@@ -239,51 +229,6 @@
   DataBlockHashIndex data_block_hash_index_;
 };
 
-<<<<<<< HEAD
-// A GlobalSeqnoAppliedKey exposes a key with global sequence number applied
-// if configured with `global_seqno != kDisableGlobalSequenceNumber`. It may
-// hold a user key or an internal key since `format_version>=3` index blocks
-// contain user keys. In case it holds user keys, it must be configured with
-// `global_seqno == kDisableGlobalSequenceNumber`.
-class GlobalSeqnoAppliedKey {
- public:
-  void Initialize(IterKey* key, SequenceNumber global_seqno) {
-    key_ = key;
-    global_seqno_ = global_seqno;
-#ifndef NDEBUG
-    init_ = true;
-#endif  // NDEBUG
-  }
-
-  Slice UpdateAndGetKey() {
-    assert(init_);
-    if (global_seqno_ == kDisableGlobalSequenceNumber) {
-      return key_->GetKey();
-    }
-    ParsedInternalKey parsed(Slice(), 0, kTypeValue);
-    if (!ParseInternalKey(key_->GetInternalKey(), &parsed)) {
-      assert(false);  // error not handled in optimized builds
-      return Slice();
-    }
-    parsed.sequence = global_seqno_;
-    scratch_.SetInternalKey(parsed);
-    return scratch_.GetInternalKey();
-  }
-
-  bool IsKeyPinned() const {
-    return global_seqno_ == kDisableGlobalSequenceNumber && key_->IsKeyPinned();
-  }
-
- private:
-  const IterKey* key_;
-  SequenceNumber global_seqno_;
-  IterKey scratch_;
-#ifndef NDEBUG
-  bool init_ = false;
-#endif  // NDEBUG
-};
-
-=======
 // A `BlockIter` iterates over the entries in a `Block`'s data buffer. The
 // format of this data buffer is an uncompressed, sorted sequence of key-value
 // pairs (see `Block` API for more details).
@@ -303,7 +248,6 @@
 // `Seek()` logic would be implemented by subclasses in `SeekImpl()`. These
 // "Impl" functions are responsible for positioning `raw_key_` but not
 // invoking `UpdateKey()`.
->>>>>>> ed431616
 template <class TValue>
 class BlockIter : public InternalIteratorBase<TValue> {
  public:
@@ -313,13 +257,7 @@
     assert(data_ == nullptr);  // Ensure it is called only once
     assert(num_restarts > 0);  // Ensure the param is valid
 
-<<<<<<< HEAD
-    applied_key_.Initialize(&raw_key_, global_seqno);
-
-    comparator_ = comparator;
-=======
     raw_ucmp_ = raw_ucmp;
->>>>>>> ed431616
     data_ = data;
     restarts_ = restarts;
     num_restarts_ = num_restarts;
@@ -431,16 +369,8 @@
   uint32_t current_;
   // Raw key from block.
   IterKey raw_key_;
-<<<<<<< HEAD
-  // raw_key_ with global seqno applied if necessary. Use this one for
-  // comparisons.
-  GlobalSeqnoAppliedKey applied_key_;
-  // Key to be exposed to users.
-  Slice key_;
-=======
   // Buffer for key data when global seqno assignment is enabled.
   IterKey key_buf_;
->>>>>>> ed431616
   Slice value_;
   Status status_;
   // Key to be exposed to users.
@@ -537,20 +467,11 @@
 
  protected:
   template <typename DecodeKeyFunc>
-<<<<<<< HEAD
-  inline bool BinarySeek(const Slice& target, uint32_t left, uint32_t right,
-                         uint32_t* index, bool* is_index_key_result,
-                         const Comparator* comp);
-
-  void FindKeyAfterBinarySeek(const Slice& target, uint32_t index,
-                              bool is_index_key_result, const Comparator* comp);
-=======
   inline bool BinarySeek(const Slice& target, uint32_t* index,
                          bool* is_index_key_result);
 
   void FindKeyAfterBinarySeek(const Slice& target, uint32_t index,
                               bool is_index_key_result);
->>>>>>> ed431616
 };
 
 class DataBlockIter final : public BlockIter<Slice> {
@@ -573,10 +494,6 @@
                   DataBlockHashIndex* data_block_hash_index) {
     InitializeBase(raw_ucmp, data, restarts, num_restarts, global_seqno,
                    block_contents_pinned);
-<<<<<<< HEAD
-    user_comparator_ = user_comparator;
-=======
->>>>>>> ed431616
     raw_key_.SetIsUserKey(false);
     read_amp_bitmap_ = read_amp_bitmap;
     last_bitmap_offset_ = current_ + 1;
@@ -689,22 +606,9 @@
                   SequenceNumber global_seqno, BlockPrefixIndex* prefix_index,
                   bool have_first_key, bool key_includes_seq,
                   bool value_is_full, bool block_contents_pinned) {
-<<<<<<< HEAD
-    if (!key_includes_seq) {
-      user_comparator_wrapper_ = std::unique_ptr<UserComparatorWrapper>(
-          new UserComparatorWrapper(user_comparator));
-    }
-    InitializeBase(
-        key_includes_seq ? comparator : user_comparator_wrapper_.get(), data,
-        restarts, num_restarts, kDisableGlobalSequenceNumber,
-        block_contents_pinned);
-    key_includes_seq_ = key_includes_seq;
-    raw_key_.SetIsUserKey(!key_includes_seq_);
-=======
     InitializeBase(raw_ucmp, data, restarts, num_restarts,
                    kDisableGlobalSequenceNumber, block_contents_pinned);
     raw_key_.SetIsUserKey(!key_includes_seq);
->>>>>>> ed431616
     prefix_index_ = prefix_index;
     value_delta_encoded_ = !value_is_full;
     have_first_key_ = have_first_key;
@@ -770,12 +674,6 @@
   void SeekToLastImpl() override;
 
  private:
-<<<<<<< HEAD
-  std::unique_ptr<UserComparatorWrapper> user_comparator_wrapper_;
-  // Key is in InternalKey format
-  bool key_includes_seq_;
-=======
->>>>>>> ed431616
   bool value_delta_encoded_;
   bool have_first_key_;  // value includes first_internal_key
   BlockPrefixIndex* prefix_index_;
