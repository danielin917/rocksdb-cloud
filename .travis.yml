sudo: required
dist: trusty
language: cpp
os:
- linux
compiler:
  - gcc
cache:
  directories:
  - "$BUILD_DIR/aws"
addons:
   apt:
      packages:
      - zlib1g-dev
      - libbz2-dev
      - libsnappy-dev
      - curl
      - libgflags-dev
      - mingw-w64
      - libcurl4-openssl-dev
      - libssl-dev
      - uuid-dev
      - libpulse-dev
env:
  - TEST_GROUP=db_test
  - TEST_GROUP=db_test2
  - TEST_GROUP=cloud_tests

before_script:
  # Increase the maximum number of open file descriptors, since some tests use
  # more FDs than the default limit.
  - ulimit -n 8192
  - pushd /tmp && wget https://github.com/aws/aws-sdk-cpp/archive/1.3.50.tar.gz -O /tmp/aws-sdk.tar.gz && tar -xvf /tmp/aws-sdk.tar.gz > /dev/null && popd
  - pushd /tmp/aws-sdk-cpp-1.3.50 && cmake -DBUILD_ONLY="s3;kinesis" . && make -j4 all && sudo make install && popd
  # Install librdkafka
  - LIBRDKAFKA_VERSION=0.11.3
  - wget https://github.com/edenhill/librdkafka/archive/v${LIBRDKAFKA_VERSION}.tar.gz
  - tar -zxvf v${LIBRDKAFKA_VERSION}.tar.gz
  - sudo bash -c "cd librdkafka-${LIBRDKAFKA_VERSION} && ./configure && make && make install"

script:
  # Note: We remove flaky tests that don't have much to do with our cloud code (like MergeTestTime and UnsupportedManualSync)
<<<<<<< HEAD
  - >
      if [ "${TEST_GROUP}" == 'db_test' ]; then
        OPT=-DTRAVIS V=1 USE_AWS=1 USE_KAFKA=1 make -j4 db_test &&
        LD_LIBRARY_PATH=/usr/local/lib ./db_test --gtest_filter=-DBTest.MergeTestTime:DBTest.UnsupportedManualSync;
      fi
  - >
      if [ "${TEST_GROUP}" == 'db_test2' ]; then
        OPT=-DTRAVIS V=1 USE_AWS=1 USE_KAFKA=1 make -j4 db_test2 &&
        LD_LIBRARY_PATH=/usr/local/lib ./db_test2;
      fi
  - >
      if [ "${TEST_GROUP}" == 'cloud_tests' ]; then
        build_tools/spinup_kafka.sh &&
        sleep 10 && OPT=-DTRAVIS V=1 USE_AWS=1 USE_KAFKA=1 make -j4 db_cloud_test cloud_manifest_test &&
        LD_LIBRARY_PATH=/usr/local/lib ./db_cloud_test && LD_LIBRARY_PATH=/usr/local/lib ./cloud_manifest_test;
      fi
=======
    - if [ "${TEST_GROUP}" == 'db_test' ]; then OPT=-DTRAVIS V=1 USE_AWS=1 make -j4 db_test && LD_LIBRARY_PATH=/usr/local/lib ./db_test --gtest_filter=-DBTest.MergeTestTime:DBTest.UnsupportedManualSync:DBTest.ApproximateSizes*; fi
  #
  # The basic tests use an S3 bucket for unit testing. Do not run the CompactBetweenSnapshots
  # because it takes really really long to run on S3.
    - if [ "${TEST_GROUP}" == 'db_test2' ]; then OPT=-DTRAVIS V=1 USE_AWS=1 make -j4 db_test2 db_basic_test && LD_LIBRARY_PATH=/usr/local/lib ./db_test2 && LD_LIBRARY_PATH=/usr/local/lib ./db_basic_test --gtest_filter=-DBBasicTest.CompactBetweenSnapshots; fi

    - if [ "${TEST_GROUP}" == 'cloud_tests' ]; then OPT=-DTRAVIS V=1 USE_AWS=1 make -j4 db_cloud_test cloud_manifest_test && LD_LIBRARY_PATH=/usr/local/lib ./db_cloud_test && LD_LIBRARY_PATH=/usr/local/lib ./cloud_manifest_test; fi
>>>>>>> 15a691f4

notifications:
  slack:
    rooms:
      - rockset-io:4q1pfQSzMd3UgSR18Yu23quQ#rocksdb-cloud-ci
    on_success: always
    on_failure: always<|MERGE_RESOLUTION|>--- conflicted
+++ resolved
@@ -40,32 +40,13 @@
 
 script:
   # Note: We remove flaky tests that don't have much to do with our cloud code (like MergeTestTime and UnsupportedManualSync)
-<<<<<<< HEAD
-  - >
-      if [ "${TEST_GROUP}" == 'db_test' ]; then
-        OPT=-DTRAVIS V=1 USE_AWS=1 USE_KAFKA=1 make -j4 db_test &&
-        LD_LIBRARY_PATH=/usr/local/lib ./db_test --gtest_filter=-DBTest.MergeTestTime:DBTest.UnsupportedManualSync;
-      fi
-  - >
-      if [ "${TEST_GROUP}" == 'db_test2' ]; then
-        OPT=-DTRAVIS V=1 USE_AWS=1 USE_KAFKA=1 make -j4 db_test2 &&
-        LD_LIBRARY_PATH=/usr/local/lib ./db_test2;
-      fi
-  - >
-      if [ "${TEST_GROUP}" == 'cloud_tests' ]; then
-        build_tools/spinup_kafka.sh &&
-        sleep 10 && OPT=-DTRAVIS V=1 USE_AWS=1 USE_KAFKA=1 make -j4 db_cloud_test cloud_manifest_test &&
-        LD_LIBRARY_PATH=/usr/local/lib ./db_cloud_test && LD_LIBRARY_PATH=/usr/local/lib ./cloud_manifest_test;
-      fi
-=======
-    - if [ "${TEST_GROUP}" == 'db_test' ]; then OPT=-DTRAVIS V=1 USE_AWS=1 make -j4 db_test && LD_LIBRARY_PATH=/usr/local/lib ./db_test --gtest_filter=-DBTest.MergeTestTime:DBTest.UnsupportedManualSync:DBTest.ApproximateSizes*; fi
+    - if [ "${TEST_GROUP}" == 'db_test' ]; then OPT=-DTRAVIS V=1 USE_AWS=1 USE_KAFKA=1 make -j4 db_test && LD_LIBRARY_PATH=/usr/local/lib ./db_test --gtest_filter=-DBTest.MergeTestTime:DBTest.UnsupportedManualSync:DBTest.ApproximateSizes*; fi
   #
   # The basic tests use an S3 bucket for unit testing. Do not run the CompactBetweenSnapshots
   # because it takes really really long to run on S3.
-    - if [ "${TEST_GROUP}" == 'db_test2' ]; then OPT=-DTRAVIS V=1 USE_AWS=1 make -j4 db_test2 db_basic_test && LD_LIBRARY_PATH=/usr/local/lib ./db_test2 && LD_LIBRARY_PATH=/usr/local/lib ./db_basic_test --gtest_filter=-DBBasicTest.CompactBetweenSnapshots; fi
+    - if [ "${TEST_GROUP}" == 'db_test2' ]; then OPT=-DTRAVIS V=1 USE_AWS=1 USE_KAFKA=1 make -j4 db_test2 db_basic_test && LD_LIBRARY_PATH=/usr/local/lib ./db_test2 && LD_LIBRARY_PATH=/usr/local/lib ./db_basic_test --gtest_filter=-DBBasicTest.CompactBetweenSnapshots; fi
 
-    - if [ "${TEST_GROUP}" == 'cloud_tests' ]; then OPT=-DTRAVIS V=1 USE_AWS=1 make -j4 db_cloud_test cloud_manifest_test && LD_LIBRARY_PATH=/usr/local/lib ./db_cloud_test && LD_LIBRARY_PATH=/usr/local/lib ./cloud_manifest_test; fi
->>>>>>> 15a691f4
+    - if [ "${TEST_GROUP}" == 'cloud_tests' ]; then build_tools/spinup_kafka.sh && sleep 10 && OPT=-DTRAVIS V=1 USE_AWS=1 USE_KAFKA=1 make -j4 db_cloud_test cloud_manifest_test && LD_LIBRARY_PATH=/usr/local/lib ./db_cloud_test && LD_LIBRARY_PATH=/usr/local/lib ./cloud_manifest_test; fi
 
 notifications:
   slack:
