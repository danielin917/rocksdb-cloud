--- conflicted
+++ resolved
@@ -20,11 +20,7 @@
     get_filename_component(exename ${src} NAME_WE)
     add_executable(${exename}${ARTIFACT_SUFFIX}
       ${src})
-<<<<<<< HEAD
-    target_link_libraries(${exename}${ARTIFACT_SUFFIX} ${ROCKSDB_LIB})
-=======
     target_link_libraries(${exename}${ARTIFACT_SUFFIX} ${ROCKSDB_LIB} ${THIRDPARTY_LIBS})
->>>>>>> 5a4b8005
     list(APPEND tool_deps ${exename})
   endforeach()
 
